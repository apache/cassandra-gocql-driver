//go:build all || cassandra || scylla
// +build all cassandra scylla

package gocql

import (
	"bytes"
	"context"
	"errors"
	"fmt"
	"math"
	"math/big"
	"net"
	"reflect"
	"strconv"
	"strings"
	"testing"
	"time"
	"unicode"

	inf "gopkg.in/inf.v0"
)

func TestEmptyHosts(t *testing.T) {
	cluster := createCluster()
	cluster.Hosts = nil
	if session, err := cluster.CreateSession(); err == nil {
		session.Close()
		t.Error("expected err, got nil")
	}
}

func TestInvalidPeerEntry(t *testing.T) {
	t.Skip("dont mutate system tables, rewrite this to test what we mean to test")
	session := createSession(t)

	// rack, release_version, schema_version, tokens are all null
	query := session.Query("INSERT into system.peers (peer, data_center, host_id, rpc_address) VALUES (?, ?, ?, ?)",
		"169.254.235.45",
		"datacenter1",
		"35c0ec48-5109-40fd-9281-9e9d4add2f1e",
		"169.254.235.45",
	)

	if err := query.Exec(); err != nil {
		t.Fatal(err)
	}

	session.Close()

	cluster := createCluster()
	cluster.PoolConfig.HostSelectionPolicy = TokenAwareHostPolicy(RoundRobinHostPolicy())
	session = createSessionFromCluster(cluster, t)
	defer func() {
		session.Query("DELETE from system.peers where peer = ?", "169.254.235.45").Exec()
		session.Close()
	}()

	// check we can perform a query
	iter := session.Query("select peer from system.peers").Iter()
	var peer string
	for iter.Scan(&peer) {
	}
	if err := iter.Close(); err != nil {
		t.Fatal(err)
	}
}

// TestUseStatementError checks to make sure the correct error is returned when the user tries to execute a use statement.
func TestUseStatementError(t *testing.T) {
	session := createSession(t)
	defer session.Close()

	if err := session.Query("USE gocql_test").Exec(); err != nil {
		if err != ErrUseStmt {
			t.Fatalf("expected ErrUseStmt, got " + err.Error())
		}
	} else {
		t.Fatal("expected err, got nil.")
	}
}

// TestInvalidKeyspace checks that an invalid keyspace will return promptly and without a flood of connections
func TestInvalidKeyspace(t *testing.T) {
	cluster := createCluster()
	cluster.Keyspace = "invalidKeyspace"
	session, err := cluster.CreateSession()
	if err != nil {
		if err != ErrNoConnectionsStarted {
			t.Fatalf("Expected ErrNoConnections but got %v", err)
		}
	} else {
		session.Close() //Clean up the session
		t.Fatal("expected err, got nil.")
	}
}

func TestTracing(t *testing.T) {
	session := createSession(t)
	defer session.Close()

	if err := createTable(session, `CREATE TABLE gocql_test.trace (id int primary key)`); err != nil {
		t.Fatal("create:", err)
	}

	buf := &bytes.Buffer{}
	trace := &traceWriter{session: session, w: buf}
	if err := session.Query(`INSERT INTO trace (id) VALUES (?)`, 42).Trace(trace).Exec(); err != nil {
		t.Fatal("insert:", err)
	} else if buf.Len() == 0 {
		t.Fatal("insert: failed to obtain any tracing")
	}
	trace.mu.Lock()
	buf.Reset()
	trace.mu.Unlock()

	var value int
	if err := session.Query(`SELECT id FROM trace WHERE id = ?`, 42).Trace(trace).Scan(&value); err != nil {
		t.Fatal("select:", err)
	} else if value != 42 {
		t.Fatalf("value: expected %d, got %d", 42, value)
	} else if buf.Len() == 0 {
		t.Fatal("select: failed to obtain any tracing")
	}

	// also works from session tracer
	session.SetTrace(trace)
	trace.mu.Lock()
	buf.Reset()
	trace.mu.Unlock()
	if err := session.Query(`SELECT id FROM trace WHERE id = ?`, 42).Scan(&value); err != nil {
		t.Fatal("select:", err)
	}
	if buf.Len() == 0 {
		t.Fatal("select: failed to obtain any tracing")
	}
}

func TestObserve(t *testing.T) {
	session := createSession(t)
	defer session.Close()

	if err := createTable(session, `CREATE TABLE gocql_test.observe (id int primary key)`); err != nil {
		t.Fatal("create:", err)
	}

	var (
		observedErr      error
		observedKeyspace string
		observedStmt     string
	)

	const keyspace = "gocql_test"

	resetObserved := func() {
		observedErr = errors.New("placeholder only") // used to distinguish err=nil cases
		observedKeyspace = ""
		observedStmt = ""
	}

	observer := funcQueryObserver(func(ctx context.Context, o ObservedQuery) {
		observedKeyspace = o.Keyspace
		observedStmt = o.Statement
		observedErr = o.Err
	})

	// select before inserted, will error but the reporting is err=nil as the query is valid
	resetObserved()
	var value int
	if err := session.Query(`SELECT id FROM observe WHERE id = ?`, 43).Observer(observer).Scan(&value); err == nil {
		t.Fatal("select: expected error")
	} else if observedErr != nil {
		t.Fatalf("select: observed error expected nil, got %q", observedErr)
	} else if observedKeyspace != keyspace {
		t.Fatal("select: unexpected observed keyspace", observedKeyspace)
	} else if observedStmt != `SELECT id FROM observe WHERE id = ?` {
		t.Fatal("select: unexpected observed stmt", observedStmt)
	}

	resetObserved()
	if err := session.Query(`INSERT INTO observe (id) VALUES (?)`, 42).Observer(observer).Exec(); err != nil {
		t.Fatal("insert:", err)
	} else if observedErr != nil {
		t.Fatal("insert:", observedErr)
	} else if observedKeyspace != keyspace {
		t.Fatal("insert: unexpected observed keyspace", observedKeyspace)
	} else if observedStmt != `INSERT INTO observe (id) VALUES (?)` {
		t.Fatal("insert: unexpected observed stmt", observedStmt)
	}

	resetObserved()
	value = 0
	if err := session.Query(`SELECT id FROM observe WHERE id = ?`, 42).Observer(observer).Scan(&value); err != nil {
		t.Fatal("select:", err)
	} else if value != 42 {
		t.Fatalf("value: expected %d, got %d", 42, value)
	} else if observedErr != nil {
		t.Fatal("select:", observedErr)
	} else if observedKeyspace != keyspace {
		t.Fatal("select: unexpected observed keyspace", observedKeyspace)
	} else if observedStmt != `SELECT id FROM observe WHERE id = ?` {
		t.Fatal("select: unexpected observed stmt", observedStmt)
	}

	// also works from session observer
	resetObserved()
	oSession := createSession(t, func(config *ClusterConfig) { config.QueryObserver = observer })
	if err := oSession.Query(`SELECT id FROM observe WHERE id = ?`, 42).Scan(&value); err != nil {
		t.Fatal("select:", err)
	} else if observedErr != nil {
		t.Fatal("select:", err)
	} else if observedKeyspace != keyspace {
		t.Fatal("select: unexpected observed keyspace", observedKeyspace)
	} else if observedStmt != `SELECT id FROM observe WHERE id = ?` {
		t.Fatal("select: unexpected observed stmt", observedStmt)
	}

	// reports errors when the query is poorly formed
	resetObserved()
	value = 0
	if err := session.Query(`SELECT id FROM unknown_table WHERE id = ?`, 42).Observer(observer).Scan(&value); err == nil {
		t.Fatal("select: expecting error")
	} else if observedErr == nil {
		t.Fatal("select: expecting observed error")
	} else if observedKeyspace != keyspace {
		t.Fatal("select: unexpected observed keyspace", observedKeyspace)
	} else if observedStmt != `SELECT id FROM unknown_table WHERE id = ?` {
		t.Fatal("select: unexpected observed stmt", observedStmt)
	}
}

func TestObserve_Pagination(t *testing.T) {
	session := createSession(t)
	defer session.Close()

	if err := createTable(session, `CREATE TABLE gocql_test.observe2 (id int, PRIMARY KEY (id))`); err != nil {
		t.Fatal("create:", err)
	}

	var observedRows int

	resetObserved := func() {
		observedRows = -1
	}

	observer := funcQueryObserver(func(ctx context.Context, o ObservedQuery) {
		observedRows = o.Rows
	})

	// insert 100 entries, relevant for pagination
	for i := 0; i < 50; i++ {
		if err := session.Query(`INSERT INTO observe2 (id) VALUES (?)`, i).Exec(); err != nil {
			t.Fatal("insert:", err)
		}
	}

	resetObserved()

	// read the 100 entries in paginated entries of size 10. Expecting 5 observations, each with 10 rows
	scanner := session.Query(`SELECT id FROM observe2 LIMIT 100`).
		Observer(observer).
		PageSize(10).
		Iter().Scanner()
	for i := 0; i < 50; i++ {
		if !scanner.Next() {
			t.Fatalf("next: should still be true: %d: %v", i, scanner.Err())
		}
		if i%10 == 0 {
			if observedRows != 10 {
				t.Fatalf("next: expecting a paginated query with 10 entries, got: %d (%d)", observedRows, i)
			}
		} else if observedRows != -1 {
			t.Fatalf("next: not expecting paginated query (-1 entries), got: %d", observedRows)
		}

		resetObserved()
	}

	if scanner.Next() {
		t.Fatal("next: no more entries where expected")
	}
}

func TestPaging(t *testing.T) {
	session := createSession(t)
	defer session.Close()

	if session.cfg.ProtoVersion == 1 {
		t.Skip("Paging not supported. Please use Cassandra >= 2.0")
	}

	if err := createTable(session, "CREATE TABLE gocql_test.paging (id int primary key)"); err != nil {
		t.Fatal("create table:", err)
	}
	for i := 0; i < 100; i++ {
		if err := session.Query("INSERT INTO paging (id) VALUES (?)", i).Exec(); err != nil {
			t.Fatal("insert:", err)
		}
	}

	iter := session.Query("SELECT id FROM paging").PageSize(10).Iter()
	var id int
	count := 0
	for iter.Scan(&id) {
		count++
	}
	if err := iter.Close(); err != nil {
		t.Fatal("close:", err)
	}
	if count != 100 {
		t.Fatalf("expected %d, got %d", 100, count)
	}
}

func TestPagingWithBind(t *testing.T) {
	session := createSession(t)
	defer session.Close()

	if session.cfg.ProtoVersion == 1 {
		t.Skip("Paging not supported. Please use Cassandra >= 2.0")
	}

	if err := createTable(session, "CREATE TABLE gocql_test.paging_bind (id int, val int, primary key(id,val))"); err != nil {
		t.Fatal("create table:", err)
	}
	for i := 0; i < 100; i++ {
		if err := session.Query("INSERT INTO paging_bind (id,val) VALUES (?,?)", 1, i).Exec(); err != nil {
			t.Fatal("insert:", err)
		}
	}

	q := session.Query("SELECT val FROM paging_bind WHERE id = ? AND val < ?", 1, 50).PageSize(10)
	iter := q.Iter()
	var id int
	count := 0
	for iter.Scan(&id) {
		count++
	}
	if err := iter.Close(); err != nil {
		t.Fatal("close:", err)
	}
	if count != 50 {
		t.Fatalf("expected %d, got %d", 50, count)
	}

	iter = q.Bind(1, 20).Iter()
	count = 0
	for iter.Scan(&id) {
		count++
	}
	if count != 20 {
		t.Fatalf("expected %d, got %d", 20, count)
	}
	if err := iter.Close(); err != nil {
		t.Fatal("close:", err)
	}
}

func TestCAS(t *testing.T) {
	cluster := createCluster()
	cluster.SerialConsistency = LocalSerial
	session := createSessionFromCluster(cluster, t)
	defer session.Close()

	if session.cfg.ProtoVersion == 1 {
		t.Skip("lightweight transactions not supported. Please use Cassandra >= 2.0")
	}

	if err := createTable(session, `CREATE TABLE gocql_test.cas_table (
			title         varchar,
			revid   	  timeuuid,
			last_modified timestamp,
			PRIMARY KEY (title, revid)
		)`); err != nil {
		t.Fatal("create:", err)
	}

	title, revid, modified := "baz", TimeUUID(), time.Now()
	var titleCAS string
	var revidCAS UUID
	var modifiedCAS time.Time

	if applied, err := session.Query(`INSERT INTO cas_table (title, revid, last_modified)
		VALUES (?, ?, ?) IF NOT EXISTS`,
		title, revid, modified).ScanCAS(&titleCAS, &revidCAS, &modifiedCAS); err != nil {
		t.Fatal("insert:", err)
	} else if !applied {
		t.Fatal("insert should have been applied")
	}

	if applied, err := session.Query(`INSERT INTO cas_table (title, revid, last_modified)
		VALUES (?, ?, ?) IF NOT EXISTS`,
		title, revid, modified).ScanCAS(&titleCAS, &revidCAS, &modifiedCAS); err != nil {
		t.Fatal("insert:", err)
	} else if applied {
		t.Fatal("insert should not have been applied")
	} else if title != titleCAS || revid != revidCAS {
		t.Fatalf("expected %s/%v/%v but got %s/%v/%v", title, revid, modified, titleCAS, revidCAS, modifiedCAS)
	}

	tenSecondsLater := modified.Add(10 * time.Second)

	if applied, err := session.Query(`DELETE FROM cas_table WHERE title = ? and revid = ? IF last_modified = ?`,
		title, revid, tenSecondsLater).ScanCAS(&modifiedCAS); err != nil {
		t.Fatal("delete:", err)
	} else if applied {
		t.Fatal("delete should have not been applied")
	}

	if modifiedCAS.Unix() != tenSecondsLater.Add(-10*time.Second).Unix() {
		t.Fatalf("Was expecting modified CAS to be %v; but was one second later", modifiedCAS.UTC())
	}

	if _, err := session.Query(`DELETE FROM cas_table WHERE title = ? and revid = ? IF last_modified = ?`,
		title, revid, tenSecondsLater).ScanCAS(); !strings.HasPrefix(err.Error(), "gocql: not enough columns to scan into") {
		t.Fatalf("delete: was expecting count mismatch error but got: %q", err.Error())
	}

	if applied, err := session.Query(`DELETE FROM cas_table WHERE title = ? and revid = ? IF last_modified = ?`,
		title, revid, modified).ScanCAS(&modifiedCAS); err != nil {
		t.Fatal("delete:", err)
	} else if !applied {
		t.Fatal("delete should have been applied")
	}

	if err := session.Query(`TRUNCATE cas_table`).Exec(); err != nil {
		t.Fatal("truncate:", err)
	}

	successBatch := session.NewBatch(LoggedBatch)
	successBatch.Query("INSERT INTO cas_table (title, revid, last_modified) VALUES (?, ?, ?) IF NOT EXISTS", title, revid, modified)
	if applied, _, err := session.ExecuteBatchCAS(successBatch, &titleCAS, &revidCAS, &modifiedCAS); err != nil {
		t.Fatal("insert:", err)
	} else if !applied {
		t.Fatalf("insert should have been applied: title=%v revID=%v modified=%v", titleCAS, revidCAS, modifiedCAS)
	}

	successBatch = session.NewBatch(LoggedBatch)
	successBatch.Query("INSERT INTO cas_table (title, revid, last_modified) VALUES (?, ?, ?) IF NOT EXISTS", title+"_foo", revid, modified)
	casMap := make(map[string]interface{})
	if applied, _, err := session.MapExecuteBatchCAS(successBatch, casMap); err != nil {
		t.Fatal("insert:", err)
	} else if !applied {
		t.Fatal("insert should have been applied")
	}

	failBatch := session.NewBatch(LoggedBatch)
	failBatch.Query("INSERT INTO cas_table (title, revid, last_modified) VALUES (?, ?, ?) IF NOT EXISTS", title, revid, modified)
	if applied, _, err := session.ExecuteBatchCAS(successBatch, &titleCAS, &revidCAS, &modifiedCAS); err != nil {
		t.Fatal("insert:", err)
	} else if applied {
		t.Fatalf("insert should have been applied: title=%v revID=%v modified=%v", titleCAS, revidCAS, modifiedCAS)
	}

	insertBatch := session.NewBatch(LoggedBatch)
	insertBatch.Query("INSERT INTO cas_table (title, revid, last_modified) VALUES ('_foo', 2c3af400-73a4-11e5-9381-29463d90c3f0, DATEOF(NOW()))")
	insertBatch.Query("INSERT INTO cas_table (title, revid, last_modified) VALUES ('_foo', 3e4ad2f1-73a4-11e5-9381-29463d90c3f0, DATEOF(NOW()))")
	if err := session.ExecuteBatch(insertBatch); err != nil {
		t.Fatal("insert:", err)
	}

	failBatch = session.NewBatch(LoggedBatch)
	failBatch.Query("UPDATE cas_table SET last_modified = DATEOF(NOW()) WHERE title='_foo' AND revid=2c3af400-73a4-11e5-9381-29463d90c3f0 IF last_modified=DATEOF(NOW());")
	failBatch.Query("UPDATE cas_table SET last_modified = DATEOF(NOW()) WHERE title='_foo' AND revid=3e4ad2f1-73a4-11e5-9381-29463d90c3f0 IF last_modified=DATEOF(NOW());")
	if applied, iter, err := session.ExecuteBatchCAS(failBatch, &titleCAS, &revidCAS, &modifiedCAS); err != nil {
		t.Fatal("insert:", err)
	} else if applied {
		t.Fatalf("insert should have been applied: title=%v revID=%v modified=%v", titleCAS, revidCAS, modifiedCAS)
	} else {
		if scan := iter.Scan(&applied, &titleCAS, &revidCAS, &modifiedCAS); scan && applied {
			t.Fatalf("insert should have been applied: title=%v revID=%v modified=%v", titleCAS, revidCAS, modifiedCAS)
		} else if !scan {
			t.Fatal("should have scanned another row")
		}
		if err := iter.Close(); err != nil {
			t.Fatal("scan:", err)
		}
	}
}

func TestDurationType(t *testing.T) {
	session := createSession(t)
	defer session.Close()

	if session.cfg.ProtoVersion < 5 {
		t.Skip("Duration type is not supported. Please use protocol version >= 4 and cassandra version >= 3.11")
	}

	if err := createTable(session, `CREATE TABLE gocql_test.duration_table (
		k int primary key, v duration
	)`); err != nil {
		t.Fatal("create:", err)
	}

	durations := []Duration{
		Duration{
			Months:      250,
			Days:        500,
			Nanoseconds: 300010001,
		},
		Duration{
			Months:      -250,
			Days:        -500,
			Nanoseconds: -300010001,
		},
		Duration{
			Months:      0,
			Days:        128,
			Nanoseconds: 127,
		},
		Duration{
			Months:      0x7FFFFFFF,
			Days:        0x7FFFFFFF,
			Nanoseconds: 0x7FFFFFFFFFFFFFFF,
		},
	}
	for _, durationSend := range durations {
		if err := session.Query(`INSERT INTO gocql_test.duration_table (k, v) VALUES (1, ?)`, durationSend).Exec(); err != nil {
			t.Fatal(err)
		}

		var id int
		var duration Duration
		if err := session.Query(`SELECT k, v FROM gocql_test.duration_table`).Scan(&id, &duration); err != nil {
			t.Fatal(err)
		}
		if duration.Months != durationSend.Months || duration.Days != durationSend.Days || duration.Nanoseconds != durationSend.Nanoseconds {
			t.Fatalf("Unexpeted value returned, expected=%v, received=%v", durationSend, duration)
		}
	}
}

func TestMapScanCAS(t *testing.T) {
	session := createSession(t)
	defer session.Close()

	if session.cfg.ProtoVersion == 1 {
		t.Skip("lightweight transactions not supported. Please use Cassandra >= 2.0")
	}

	if err := createTable(session, `CREATE TABLE gocql_test.cas_table2 (
			title         varchar,
			revid   	  timeuuid,
			last_modified timestamp,
			deleted boolean,
			PRIMARY KEY (title, revid)
		)`); err != nil {
		t.Fatal("create:", err)
	}

	title, revid, modified, deleted := "baz", TimeUUID(), time.Now(), false
	mapCAS := map[string]interface{}{}

	if applied, err := session.Query(`INSERT INTO cas_table2 (title, revid, last_modified, deleted)
		VALUES (?, ?, ?, ?) IF NOT EXISTS`,
		title, revid, modified, deleted).MapScanCAS(mapCAS); err != nil {
		t.Fatal("insert:", err)
	} else if !applied {
		t.Fatalf("insert should have been applied: title=%v revID=%v modified=%v", title, revid, modified)
	}

	mapCAS = map[string]interface{}{}
	if applied, err := session.Query(`INSERT INTO cas_table2 (title, revid, last_modified, deleted)
		VALUES (?, ?, ?, ?) IF NOT EXISTS`,
		title, revid, modified, deleted).MapScanCAS(mapCAS); err != nil {
		t.Fatal("insert:", err)
	} else if applied {
		t.Fatalf("insert should have been applied: title=%v revID=%v modified=%v", title, revid, modified)
	} else if title != mapCAS["title"] || revid != mapCAS["revid"] || deleted != mapCAS["deleted"] {
		t.Fatalf("expected %s/%v/%v/%v but got %s/%v/%v%v", title, revid, modified, false, mapCAS["title"], mapCAS["revid"], mapCAS["last_modified"], mapCAS["deleted"])
	}

}

func TestBatch(t *testing.T) {
	session := createSession(t)
	defer session.Close()

	if session.cfg.ProtoVersion == 1 {
		t.Skip("atomic batches not supported. Please use Cassandra >= 2.0")
	}

	if err := createTable(session, `CREATE TABLE gocql_test.batch_table (id int primary key)`); err != nil {
		t.Fatal("create table:", err)
	}

	batch := session.NewBatch(LoggedBatch)
	for i := 0; i < 100; i++ {
		batch.Query(`INSERT INTO batch_table (id) VALUES (?)`, i)
	}

	if err := session.ExecuteBatch(batch); err != nil {
		t.Fatal("execute batch:", err)
	}

	count := 0
	if err := session.Query(`SELECT COUNT(*) FROM batch_table`).Scan(&count); err != nil {
		t.Fatal("select count:", err)
	} else if count != 100 {
		t.Fatalf("count: expected %d, got %d\n", 100, count)
	}
}

func TestUnpreparedBatch(t *testing.T) {
	t.Skip("FLAKE skipping")
	session := createSession(t)
	defer session.Close()

	if session.cfg.ProtoVersion == 1 {
		t.Skip("atomic batches not supported. Please use Cassandra >= 2.0")
	}

	if err := createTable(session, `CREATE TABLE gocql_test.batch_unprepared (id int primary key, c counter)`); err != nil {
		t.Fatal("create table:", err)
	}

	var batch *Batch
	if session.cfg.ProtoVersion == 2 {
		batch = session.NewBatch(CounterBatch)
	} else {
		batch = session.NewBatch(UnloggedBatch)
	}

	for i := 0; i < 100; i++ {
		batch.Query(`UPDATE batch_unprepared SET c = c + 1 WHERE id = 1`)
	}

	if err := session.ExecuteBatch(batch); err != nil {
		t.Fatal("execute batch:", err)
	}

	count := 0
	if err := session.Query(`SELECT COUNT(*) FROM batch_unprepared`).Scan(&count); err != nil {
		t.Fatal("select count:", err)
	} else if count != 1 {
		t.Fatalf("count: expected %d, got %d\n", 100, count)
	}

	if err := session.Query(`SELECT c FROM batch_unprepared`).Scan(&count); err != nil {
		t.Fatal("select count:", err)
	} else if count != 100 {
		t.Fatalf("count: expected %d, got %d\n", 100, count)
	}
}

// TestBatchLimit tests gocql to make sure batch operations larger than the maximum
// statement limit are not submitted to a cassandra node.
func TestBatchLimit(t *testing.T) {
	session := createSession(t)
	defer session.Close()

	if session.cfg.ProtoVersion == 1 {
		t.Skip("atomic batches not supported. Please use Cassandra >= 2.0")
	}

	if err := createTable(session, `CREATE TABLE gocql_test.batch_table2 (id int primary key)`); err != nil {
		t.Fatal("create table:", err)
	}

	batch := session.NewBatch(LoggedBatch)
	for i := 0; i < 65537; i++ {
		batch.Query(`INSERT INTO batch_table2 (id) VALUES (?)`, i)
	}
	if err := session.ExecuteBatch(batch); err != ErrTooManyStmts {
		t.Fatal("gocql attempted to execute a batch larger than the support limit of statements.")
	}

}

func TestWhereIn(t *testing.T) {
	session := createSession(t)
	defer session.Close()

	if err := createTable(session, `CREATE TABLE gocql_test.where_in_table (id int, cluster int, primary key (id,cluster))`); err != nil {
		t.Fatal("create table:", err)
	}

	if err := session.Query("INSERT INTO where_in_table (id, cluster) VALUES (?,?)", 100, 200).Exec(); err != nil {
		t.Fatal("insert:", err)
	}

	iter := session.Query("SELECT * FROM where_in_table WHERE id = ? AND cluster IN (?)", 100, 200).Iter()
	var id, cluster int
	count := 0
	for iter.Scan(&id, &cluster) {
		count++
	}

	if id != 100 || cluster != 200 {
		t.Fatalf("Was expecting id and cluster to be (100,200) but were (%d,%d)", id, cluster)
	}
}

// TestTooManyQueryArgs tests to make sure the library correctly handles the application level bug
// whereby too many query arguments are passed to a query
func TestTooManyQueryArgs(t *testing.T) {
	session := createSession(t)
	defer session.Close()

	if session.cfg.ProtoVersion == 1 {
		t.Skip("atomic batches not supported. Please use Cassandra >= 2.0")
	}

	if err := createTable(session, `CREATE TABLE gocql_test.too_many_query_args (id int primary key, value int)`); err != nil {
		t.Fatal("create table:", err)
	}

	_, err := session.Query(`SELECT * FROM too_many_query_args WHERE id = ?`, 1, 2).Iter().SliceMap()

	if err == nil {
		t.Fatal("'`SELECT * FROM too_many_query_args WHERE id = ?`, 1, 2' should return an error")
	}

	batch := session.NewBatch(UnloggedBatch)
	batch.Query("INSERT INTO too_many_query_args (id, value) VALUES (?, ?)", 1, 2, 3)
	err = session.ExecuteBatch(batch)

	if err == nil {
		t.Fatal("'`INSERT INTO too_many_query_args (id, value) VALUES (?, ?)`, 1, 2, 3' should return an error")
	}

	// TODO: should indicate via an error code that it is an invalid arg?

}

// TestNotEnoughQueryArgs tests to make sure the library correctly handles the application level bug
// whereby not enough query arguments are passed to a query
func TestNotEnoughQueryArgs(t *testing.T) {
	session := createSession(t)
	defer session.Close()

	if session.cfg.ProtoVersion == 1 {
		t.Skip("atomic batches not supported. Please use Cassandra >= 2.0")
	}

	if err := createTable(session, `CREATE TABLE gocql_test.not_enough_query_args (id int, cluster int, value int, primary key (id, cluster))`); err != nil {
		t.Fatal("create table:", err)
	}

	_, err := session.Query(`SELECT * FROM not_enough_query_args WHERE id = ? and cluster = ?`, 1).Iter().SliceMap()

	if err == nil {
		t.Fatal("'`SELECT * FROM not_enough_query_args WHERE id = ? and cluster = ?`, 1' should return an error")
	}

	batch := session.NewBatch(UnloggedBatch)
	batch.Query("INSERT INTO not_enough_query_args (id, cluster, value) VALUES (?, ?, ?)", 1, 2)
	err = session.ExecuteBatch(batch)

	if err == nil {
		t.Fatal("'`INSERT INTO not_enough_query_args (id, cluster, value) VALUES (?, ?, ?)`, 1, 2' should return an error")
	}
}

// TestCreateSessionTimeout tests to make sure the CreateSession function timeouts out correctly
// and prevents an infinite loop of connection retries.
func TestCreateSessionTimeout(t *testing.T) {
	ctx, cancel := context.WithCancel(context.Background())
	defer cancel()

	go func() {
		select {
		case <-time.After(2 * time.Second):
			t.Error("no startup timeout")
		case <-ctx.Done():
		}
	}()

	cluster := createCluster()
	cluster.Hosts = []string{"127.0.0.1:1"}
	session, err := cluster.CreateSession()
	if err == nil {
		session.Close()
		t.Fatal("expected ErrNoConnectionsStarted, but no error was returned.")
	}
}

func TestReconnection(t *testing.T) {
	cluster := createCluster()
	cluster.ReconnectInterval = 1 * time.Second
	session := createSessionFromCluster(cluster, t)
	defer session.Close()

	h := session.ring.allHosts()[0]
	session.handleNodeDown(h.ConnectAddress(), h.Port())

	if h.State() != NodeDown {
		t.Fatal("Host should be NodeDown but not.")
	}

	time.Sleep(cluster.ReconnectInterval + h.Version().nodeUpDelay() + 1*time.Second)

	if h.State() != NodeUp {
		t.Fatal("Host should be NodeUp but not. Failed to reconnect.")
	}
}

type FullName struct {
	FirstName string
	LastName  string
}

func (n FullName) MarshalCQL(info TypeInfo) ([]byte, error) {
	return []byte(n.FirstName + " " + n.LastName), nil
}

func (n *FullName) UnmarshalCQL(info TypeInfo, data []byte) error {
	t := strings.SplitN(string(data), " ", 2)
	n.FirstName, n.LastName = t[0], t[1]
	return nil
}

func TestMapScanWithRefMap(t *testing.T) {
	session := createSession(t)
	defer session.Close()
	if err := createTable(session, `CREATE TABLE gocql_test.scan_map_ref_table (
			testtext       text PRIMARY KEY,
			testfullname   text,
			testint        int,
		)`); err != nil {
		t.Fatal("create table:", err)
	}
	m := make(map[string]interface{})
	m["testtext"] = "testtext"
	m["testfullname"] = FullName{"John", "Doe"}
	m["testint"] = 100

	if err := session.Query(`INSERT INTO scan_map_ref_table (testtext, testfullname, testint) values (?,?,?)`,
		m["testtext"], m["testfullname"], m["testint"]).Exec(); err != nil {
		t.Fatal("insert:", err)
	}

	var testText string
	var testFullName FullName
	ret := map[string]interface{}{
		"testtext":     &testText,
		"testfullname": &testFullName,
		// testint is not set here.
	}
	iter := session.Query(`SELECT * FROM scan_map_ref_table`).Iter()
	if ok := iter.MapScan(ret); !ok {
		t.Fatal("select:", iter.Close())
	} else {
		if ret["testtext"] != "testtext" {
			t.Fatal("returned testtext did not match")
		}
		f := ret["testfullname"].(FullName)
		if f.FirstName != "John" || f.LastName != "Doe" {
			t.Fatal("returned testfullname did not match")
		}
		if ret["testint"] != 100 {
			t.Fatal("returned testinit did not match")
		}
	}
	if testText != "testtext" {
		t.Fatal("returned testtext did not match")
	}
	if testFullName.FirstName != "John" || testFullName.LastName != "Doe" {
		t.Fatal("returned testfullname did not match")
	}

	// using MapScan to read a nil int value
	intp := new(int64)
	ret = map[string]interface{}{
		"testint": &intp,
	}
	if err := session.Query("INSERT INTO scan_map_ref_table(testtext, testint) VALUES(?, ?)", "null-int", nil).Exec(); err != nil {
		t.Fatal(err)
	}
	err := session.Query(`SELECT testint FROM scan_map_ref_table WHERE testtext = ?`, "null-int").MapScan(ret)
	if err != nil {
		t.Fatal(err)
	} else if v := ret["testint"].(*int64); v != nil {
		t.Fatalf("testint should be nil got %+#v", v)
	}

}

func TestMapScan(t *testing.T) {
	session := createSession(t)
	defer session.Close()
	if err := createTable(session, `CREATE TABLE gocql_test.scan_map_table (
			fullname       text PRIMARY KEY,
			age            int,
			address        inet,
		)`); err != nil {
		t.Fatal("create table:", err)
	}

	if err := session.Query(`INSERT INTO scan_map_table (fullname, age, address) values (?,?,?)`,
		"Grace Hopper", 31, net.ParseIP("10.0.0.1")).Exec(); err != nil {
		t.Fatal("insert:", err)
	}
	if err := session.Query(`INSERT INTO scan_map_table (fullname, age, address) values (?,?,?)`,
		"Ada Lovelace", 30, net.ParseIP("10.0.0.2")).Exec(); err != nil {
		t.Fatal("insert:", err)
	}

	iter := session.Query(`SELECT * FROM scan_map_table`).Iter()

	// First iteration
	row := make(map[string]interface{})
	if !iter.MapScan(row) {
		t.Fatal("select:", iter.Close())
	}
	assertEqual(t, "fullname", "Ada Lovelace", row["fullname"])
	assertEqual(t, "age", 30, row["age"])
	assertEqual(t, "address", "10.0.0.2", row["address"])

	// Second iteration using a new map
	row = make(map[string]interface{})
	if !iter.MapScan(row) {
		t.Fatal("select:", iter.Close())
	}
	assertEqual(t, "fullname", "Grace Hopper", row["fullname"])
	assertEqual(t, "age", 31, row["age"])
	assertEqual(t, "address", "10.0.0.1", row["address"])
}

func TestSliceMap(t *testing.T) {
	session := createSession(t)
	defer session.Close()
	if err := createTable(session, `CREATE TABLE gocql_test.slice_map_table (
			testuuid       timeuuid PRIMARY KEY,
			testtimestamp  timestamp,
			testvarchar    varchar,
			testbigint     bigint,
			testblob       blob,
			testbool       boolean,
			testfloat      float,
			testdouble     double,
			testint        int,
			testdecimal    decimal,
			testlist       list<text>,
			testset        set<int>,
			testmap        map<varchar, varchar>,
			testvarint     varint,
			testinet			 inet
		)`); err != nil {
		t.Fatal("create table:", err)
	}
	m := make(map[string]interface{})

	bigInt := new(big.Int)
	if _, ok := bigInt.SetString("830169365738487321165427203929228", 10); !ok {
		t.Fatal("Failed setting bigint by string")
	}

	m["testuuid"] = TimeUUID()
	m["testvarchar"] = "Test VarChar"
	m["testbigint"] = time.Now().Unix()
	m["testtimestamp"] = time.Now().Truncate(time.Millisecond).UTC()
	m["testblob"] = []byte("test blob")
	m["testbool"] = true
	m["testfloat"] = float32(4.564)
	m["testdouble"] = float64(4.815162342)
	m["testint"] = 2343
	m["testdecimal"] = inf.NewDec(100, 0)
	m["testlist"] = []string{"quux", "foo", "bar", "baz", "quux"}
	m["testset"] = []int{1, 2, 3, 4, 5, 6, 7, 8, 9}
	m["testmap"] = map[string]string{"field1": "val1", "field2": "val2", "field3": "val3"}
	m["testvarint"] = bigInt
	m["testinet"] = "213.212.2.19"
	sliceMap := []map[string]interface{}{m}
	if err := session.Query(`INSERT INTO slice_map_table (testuuid, testtimestamp, testvarchar, testbigint, testblob, testbool, testfloat, testdouble, testint, testdecimal, testlist, testset, testmap, testvarint, testinet) VALUES (?, ?, ?, ?, ?, ?, ?, ?, ?, ?, ?, ?, ?, ?, ?)`,
		m["testuuid"], m["testtimestamp"], m["testvarchar"], m["testbigint"], m["testblob"], m["testbool"], m["testfloat"], m["testdouble"], m["testint"], m["testdecimal"], m["testlist"], m["testset"], m["testmap"], m["testvarint"], m["testinet"]).Exec(); err != nil {
		t.Fatal("insert:", err)
	}
	if returned, retErr := session.Query(`SELECT * FROM slice_map_table`).Iter().SliceMap(); retErr != nil {
		t.Fatal("select:", retErr)
	} else {
		matchSliceMap(t, sliceMap, returned[0])
	}

	// Test for Iter.MapScan()
	{
		testMap := make(map[string]interface{})
		if !session.Query(`SELECT * FROM slice_map_table`).Iter().MapScan(testMap) {
			t.Fatal("MapScan failed to work with one row")
		}
		matchSliceMap(t, sliceMap, testMap)
	}

	// Test for Query.MapScan()
	{
		testMap := make(map[string]interface{})
		if session.Query(`SELECT * FROM slice_map_table`).MapScan(testMap) != nil {
			t.Fatal("MapScan failed to work with one row")
		}
		matchSliceMap(t, sliceMap, testMap)
	}
}
func matchSliceMap(t *testing.T, sliceMap []map[string]interface{}, testMap map[string]interface{}) {
	if sliceMap[0]["testuuid"] != testMap["testuuid"] {
		t.Fatal("returned testuuid did not match")
	}
	if sliceMap[0]["testtimestamp"] != testMap["testtimestamp"] {
		t.Fatal("returned testtimestamp did not match")
	}
	if sliceMap[0]["testvarchar"] != testMap["testvarchar"] {
		t.Fatal("returned testvarchar did not match")
	}
	if sliceMap[0]["testbigint"] != testMap["testbigint"] {
		t.Fatal("returned testbigint did not match")
	}
	if !reflect.DeepEqual(sliceMap[0]["testblob"], testMap["testblob"]) {
		t.Fatal("returned testblob did not match")
	}
	if sliceMap[0]["testbool"] != testMap["testbool"] {
		t.Fatal("returned testbool did not match")
	}
	if sliceMap[0]["testfloat"] != testMap["testfloat"] {
		t.Fatal("returned testfloat did not match")
	}
	if sliceMap[0]["testdouble"] != testMap["testdouble"] {
		t.Fatal("returned testdouble did not match")
	}
	if sliceMap[0]["testinet"] != testMap["testinet"] {
		t.Fatal("returned testinet did not match")
	}

	expectedDecimal := sliceMap[0]["testdecimal"].(*inf.Dec)
	returnedDecimal := testMap["testdecimal"].(*inf.Dec)

	if expectedDecimal.Cmp(returnedDecimal) != 0 {
		t.Fatal("returned testdecimal did not match")
	}

	if !reflect.DeepEqual(sliceMap[0]["testlist"], testMap["testlist"]) {
		t.Fatal("returned testlist did not match")
	}
	if !reflect.DeepEqual(sliceMap[0]["testset"], testMap["testset"]) {
		t.Fatal("returned testset did not match")
	}
	if !reflect.DeepEqual(sliceMap[0]["testmap"], testMap["testmap"]) {
		t.Fatal("returned testmap did not match")
	}
	if sliceMap[0]["testint"] != testMap["testint"] {
		t.Fatal("returned testint did not match")
	}
}

func TestSmallInt(t *testing.T) {
	session := createSession(t)
	defer session.Close()

	if session.cfg.ProtoVersion < protoVersion4 {
		t.Skip("smallint is only supported in cassandra 2.2+")
	}

	if err := createTable(session, `CREATE TABLE gocql_test.smallint_table (
			testsmallint  smallint PRIMARY KEY,
		)`); err != nil {
		t.Fatal("create table:", err)
	}
	m := make(map[string]interface{})
	m["testsmallint"] = int16(2)
	sliceMap := []map[string]interface{}{m}
	if err := session.Query(`INSERT INTO smallint_table (testsmallint) VALUES (?)`,
		m["testsmallint"]).Exec(); err != nil {
		t.Fatal("insert:", err)
	}
	if returned, retErr := session.Query(`SELECT * FROM smallint_table`).Iter().SliceMap(); retErr != nil {
		t.Fatal("select:", retErr)
	} else {
		if sliceMap[0]["testsmallint"] != returned[0]["testsmallint"] {
			t.Fatal("returned testsmallint did not match")
		}
	}
}

func TestScanWithNilArguments(t *testing.T) {
	session := createSession(t)
	defer session.Close()

	if err := createTable(session, `CREATE TABLE gocql_test.scan_with_nil_arguments (
			foo   varchar,
			bar   int,
			PRIMARY KEY (foo, bar)
	)`); err != nil {
		t.Fatal("create:", err)
	}
	for i := 1; i <= 20; i++ {
		if err := session.Query("INSERT INTO scan_with_nil_arguments (foo, bar) VALUES (?, ?)",
			"squares", i*i).Exec(); err != nil {
			t.Fatal("insert:", err)
		}
	}

	iter := session.Query("SELECT * FROM scan_with_nil_arguments WHERE foo = ?", "squares").Iter()
	var n int
	count := 0
	for iter.Scan(nil, &n) {
		count += n
	}
	if err := iter.Close(); err != nil {
		t.Fatal("close:", err)
	}
	if count != 2870 {
		t.Fatalf("expected %d, got %d", 2870, count)
	}
}

func TestScanCASWithNilArguments(t *testing.T) {
	session := createSession(t)
	defer session.Close()

	if session.cfg.ProtoVersion == 1 {
		t.Skip("lightweight transactions not supported. Please use Cassandra >= 2.0")
	}

	if err := createTable(session, `CREATE TABLE gocql_test.scan_cas_with_nil_arguments (
		foo   varchar,
		bar   varchar,
		PRIMARY KEY (foo, bar)
	)`); err != nil {
		t.Fatal("create:", err)
	}

	foo := "baz"
	var cas string

	if applied, err := session.Query(`INSERT INTO scan_cas_with_nil_arguments (foo, bar)
		VALUES (?, ?) IF NOT EXISTS`,
		foo, foo).ScanCAS(nil, nil); err != nil {
		t.Fatal("insert:", err)
	} else if !applied {
		t.Fatal("insert should have been applied")
	}

	if applied, err := session.Query(`INSERT INTO scan_cas_with_nil_arguments (foo, bar)
		VALUES (?, ?) IF NOT EXISTS`,
		foo, foo).ScanCAS(&cas, nil); err != nil {
		t.Fatal("insert:", err)
	} else if applied {
		t.Fatal("insert should not have been applied")
	} else if foo != cas {
		t.Fatalf("expected %v but got %v", foo, cas)
	}

	if applied, err := session.Query(`INSERT INTO scan_cas_with_nil_arguments (foo, bar)
		VALUES (?, ?) IF NOT EXISTS`,
		foo, foo).ScanCAS(nil, &cas); err != nil {
		t.Fatal("insert:", err)
	} else if applied {
		t.Fatal("insert should not have been applied")
	} else if foo != cas {
		t.Fatalf("expected %v but got %v", foo, cas)
	}
}

func TestRebindQueryInfo(t *testing.T) {
	session := createSession(t)
	defer session.Close()

	if err := createTable(session, "CREATE TABLE gocql_test.rebind_query (id int, value text, PRIMARY KEY (id))"); err != nil {
		t.Fatalf("failed to create table with error '%v'", err)
	}

	if err := session.Query("INSERT INTO rebind_query (id, value) VALUES (?, ?)", 23, "quux").Exec(); err != nil {
		t.Fatalf("insert into rebind_query failed, err '%v'", err)
	}

	if err := session.Query("INSERT INTO rebind_query (id, value) VALUES (?, ?)", 24, "w00t").Exec(); err != nil {
		t.Fatalf("insert into rebind_query failed, err '%v'", err)
	}

	q := session.Query("SELECT value FROM rebind_query WHERE ID = ?")
	q.Bind(23)

	iter := q.Iter()
	var value string
	for iter.Scan(&value) {
	}

	if value != "quux" {
		t.Fatalf("expected %v but got %v", "quux", value)
	}

	q.Bind(24)
	iter = q.Iter()

	for iter.Scan(&value) {
	}

	if value != "w00t" {
		t.Fatalf("expected %v but got %v", "w00t", value)
	}
}

// TestStaticQueryInfo makes sure that the application can manually bind query parameters using the simplest possible static binding strategy
func TestStaticQueryInfo(t *testing.T) {
	session := createSession(t)
	defer session.Close()

	if err := createTable(session, "CREATE TABLE gocql_test.static_query_info (id int, value text, PRIMARY KEY (id))"); err != nil {
		t.Fatalf("failed to create table with error '%v'", err)
	}

	if err := session.Query("INSERT INTO static_query_info (id, value) VALUES (?, ?)", 113, "foo").Exec(); err != nil {
		t.Fatalf("insert into static_query_info failed, err '%v'", err)
	}

	autobinder := func(q *QueryInfo) ([]interface{}, error) {
		values := make([]interface{}, 1)
		values[0] = 113
		return values, nil
	}

	qry := session.Bind("SELECT id, value FROM static_query_info WHERE id = ?", autobinder)

	if err := qry.Exec(); err != nil {
		t.Fatalf("expose query info failed, error '%v'", err)
	}

	iter := qry.Iter()

	var id int
	var value string

	iter.Scan(&id, &value)

	if err := iter.Close(); err != nil {
		t.Fatalf("query with exposed info failed, err '%v'", err)
	}

	if value != "foo" {
		t.Fatalf("Expected value %s, but got %s", "foo", value)
	}

}

type ClusteredKeyValue struct {
	Id      int
	Cluster int
	Value   string
}

func (kv *ClusteredKeyValue) Bind(q *QueryInfo) ([]interface{}, error) {
	values := make([]interface{}, len(q.Args))

	for i, info := range q.Args {
		fieldName := upcaseInitial(info.Name)
		value := reflect.ValueOf(kv)
		field := reflect.Indirect(value).FieldByName(fieldName)
		values[i] = field.Addr().Interface()
	}

	return values, nil
}

func upcaseInitial(str string) string {
	for i, v := range str {
		return string(unicode.ToUpper(v)) + str[i+1:]
	}
	return ""
}

// TestBoundQueryInfo makes sure that the application can manually bind query parameters using the query meta data supplied at runtime
func TestBoundQueryInfo(t *testing.T) {

	session := createSession(t)
	defer session.Close()

	if err := createTable(session, "CREATE TABLE gocql_test.clustered_query_info (id int, cluster int, value text, PRIMARY KEY (id, cluster))"); err != nil {
		t.Fatalf("failed to create table with error '%v'", err)
	}

	write := &ClusteredKeyValue{Id: 200, Cluster: 300, Value: "baz"}

	insert := session.Bind("INSERT INTO clustered_query_info (id, cluster, value) VALUES (?, ?,?)", write.Bind)

	if err := insert.Exec(); err != nil {
		t.Fatalf("insert into clustered_query_info failed, err '%v'", err)
	}

	read := &ClusteredKeyValue{Id: 200, Cluster: 300}

	qry := session.Bind("SELECT id, cluster, value FROM clustered_query_info WHERE id = ? and cluster = ?", read.Bind)

	iter := qry.Iter()

	var id, cluster int
	var value string

	iter.Scan(&id, &cluster, &value)

	if err := iter.Close(); err != nil {
		t.Fatalf("query with clustered_query_info info failed, err '%v'", err)
	}

	if value != "baz" {
		t.Fatalf("Expected value %s, but got %s", "baz", value)
	}

}

// TestBatchQueryInfo makes sure that the application can manually bind query parameters when executing in a batch
func TestBatchQueryInfo(t *testing.T) {
	session := createSession(t)
	defer session.Close()

	if session.cfg.ProtoVersion == 1 {
		t.Skip("atomic batches not supported. Please use Cassandra >= 2.0")
	}

	if err := createTable(session, "CREATE TABLE gocql_test.batch_query_info (id int, cluster int, value text, PRIMARY KEY (id, cluster))"); err != nil {
		t.Fatalf("failed to create table with error '%v'", err)
	}

	write := func(q *QueryInfo) ([]interface{}, error) {
		values := make([]interface{}, 3)
		values[0] = 4000
		values[1] = 5000
		values[2] = "bar"
		return values, nil
	}

	batch := session.NewBatch(LoggedBatch)
	batch.Bind("INSERT INTO batch_query_info (id, cluster, value) VALUES (?, ?,?)", write)

	if err := session.ExecuteBatch(batch); err != nil {
		t.Fatalf("batch insert into batch_query_info failed, err '%v'", err)
	}

	read := func(q *QueryInfo) ([]interface{}, error) {
		values := make([]interface{}, 2)
		values[0] = 4000
		values[1] = 5000
		return values, nil
	}

	qry := session.Bind("SELECT id, cluster, value FROM batch_query_info WHERE id = ? and cluster = ?", read)

	iter := qry.Iter()

	var id, cluster int
	var value string

	iter.Scan(&id, &cluster, &value)

	if err := iter.Close(); err != nil {
		t.Fatalf("query with batch_query_info info failed, err '%v'", err)
	}

	if value != "bar" {
		t.Fatalf("Expected value %s, but got %s", "bar", value)
	}
}

func getRandomConn(t *testing.T, session *Session) *Conn {
	conn := session.getConn()
	if conn == nil {
		t.Fatal("unable to get a connection")
	}
	return conn
}

func injectInvalidPreparedStatement(t *testing.T, session *Session, table string) (string, *Conn) {
	if err := createTable(session, `CREATE TABLE gocql_test.`+table+` (
			foo   varchar,
			bar   int,
			PRIMARY KEY (foo, bar)
	)`); err != nil {
		t.Fatal("create:", err)
	}

	stmt := "INSERT INTO " + table + " (foo, bar) VALUES (?, 7)"

	conn := getRandomConn(t, session)

	flight := new(inflightPrepare)
	key := session.stmtsLRU.keyFor(conn.host.HostID(), "", stmt)
	session.stmtsLRU.add(key, flight)

	flight.preparedStatment = &preparedStatment{
		id: []byte{'f', 'o', 'o', 'b', 'a', 'r'},
		request: preparedMetadata{
			resultMetadata: resultMetadata{
				colCount:       1,
				actualColCount: 1,
				columns: []ColumnInfo{
					{
						Keyspace: "gocql_test",
						Table:    table,
						Name:     "foo",
						TypeInfo: NativeType{
							typ: TypeVarchar,
						},
					},
				},
			},
		},
	}

	return stmt, conn
}

func TestPrepare_MissingSchemaPrepare(t *testing.T) {
	ctx, cancel := context.WithCancel(context.Background())
	defer cancel()

	s := createSession(t)
	conn := getRandomConn(t, s)
	defer s.Close()

	insertQry := s.Query("INSERT INTO invalidschemaprep (val) VALUES (?)", 5)
	if err := conn.executeQuery(ctx, insertQry).err; err == nil {
		t.Fatal("expected error, but got nil.")
	}

	if err := createTable(s, "CREATE TABLE gocql_test.invalidschemaprep (val int, PRIMARY KEY (val))"); err != nil {
		t.Fatal("create table:", err)
	}

	if err := conn.executeQuery(ctx, insertQry).err; err != nil {
		t.Fatal(err) // unconfigured columnfamily
	}
}

func TestPrepare_ReprepareStatement(t *testing.T) {
	ctx, cancel := context.WithCancel(context.Background())
	defer cancel()

	session := createSession(t)
	defer session.Close()

	stmt, conn := injectInvalidPreparedStatement(t, session, "test_reprepare_statement")
	query := session.Query(stmt, "bar")
	if err := conn.executeQuery(ctx, query).Close(); err != nil {
		t.Fatalf("Failed to execute query for reprepare statement: %v", err)
	}
}

func TestPrepare_ReprepareBatch(t *testing.T) {
	ctx, cancel := context.WithCancel(context.Background())
	defer cancel()

	session := createSession(t)
	defer session.Close()

	if session.cfg.ProtoVersion == 1 {
		t.Skip("atomic batches not supported. Please use Cassandra >= 2.0")
	}

	stmt, conn := injectInvalidPreparedStatement(t, session, "test_reprepare_statement_batch")
	batch := session.NewBatch(UnloggedBatch)
	batch.Query(stmt, "bar")
	if err := conn.executeBatch(ctx, batch).Close(); err != nil {
		t.Fatalf("Failed to execute query for reprepare statement: %v", err)
	}
}

func TestQueryInfo(t *testing.T) {
	session := createSession(t)
	defer session.Close()

	conn := getRandomConn(t, session)
	info, err := conn.prepareStatement(context.Background(), "SELECT release_version, host_id FROM system.local WHERE key = ?", nil)

	if err != nil {
		t.Fatalf("Failed to execute query for preparing statement: %v", err)
	}

	if x := len(info.request.columns); x != 1 {
		t.Fatalf("Was not expecting meta data for %d query arguments, but got %d\n", 1, x)
	}

	if session.cfg.ProtoVersion > 1 {
		if x := len(info.response.columns); x != 2 {
			t.Fatalf("Was not expecting meta data for %d result columns, but got %d\n", 2, x)
		}
	}
}

// TestPreparedCacheEviction will make sure that the cache size is maintained
func TestPrepare_PreparedCacheEviction(t *testing.T) {
	const maxPrepared = 4

	clusterHosts := getClusterHosts()
	host := clusterHosts[0]
	cluster := createCluster()
	cluster.MaxPreparedStmts = maxPrepared
	cluster.Events.DisableSchemaEvents = true
	cluster.Hosts = []string{host}

	cluster.HostFilter = WhiteListHostFilter(host)

	session := createSessionFromCluster(cluster, t)
	defer session.Close()

	if err := createTable(session, "CREATE TABLE gocql_test.prepcachetest (id int,mod int,PRIMARY KEY (id))"); err != nil {
		t.Fatalf("failed to create table with error '%v'", err)
	}
	// clear the cache
	session.stmtsLRU.clear()

	//Fill the table
	for i := 0; i < 2; i++ {
		if err := session.Query("INSERT INTO prepcachetest (id,mod) VALUES (?, ?)", i, 10000%(i+1)).Exec(); err != nil {
			t.Fatalf("insert into prepcachetest failed, err '%v'", err)
		}
	}
	//Populate the prepared statement cache with select statements
	var id, mod int
	for i := 0; i < 2; i++ {
		err := session.Query("SELECT id,mod FROM prepcachetest WHERE id = "+strconv.FormatInt(int64(i), 10)).Scan(&id, &mod)
		if err != nil {
			t.Fatalf("select from prepcachetest failed, error '%v'", err)
		}
	}

	//generate an update statement to test they are prepared
	err := session.Query("UPDATE prepcachetest SET mod = ? WHERE id = ?", 1, 11).Exec()
	if err != nil {
		t.Fatalf("update prepcachetest failed, error '%v'", err)
	}

	//generate a delete statement to test they are prepared
	err = session.Query("DELETE FROM prepcachetest WHERE id = ?", 1).Exec()
	if err != nil {
		t.Fatalf("delete from prepcachetest failed, error '%v'", err)
	}

	//generate an insert statement to test they are prepared
	err = session.Query("INSERT INTO prepcachetest (id,mod) VALUES (?, ?)", 3, 11).Exec()
	if err != nil {
		t.Fatalf("insert into prepcachetest failed, error '%v'", err)
	}

	session.stmtsLRU.mu.Lock()
	defer session.stmtsLRU.mu.Unlock()

	//Make sure the cache size is maintained
	if session.stmtsLRU.lru.Len() != session.stmtsLRU.lru.MaxEntries {
		t.Fatalf("expected cache size of %v, got %v", session.stmtsLRU.lru.MaxEntries, session.stmtsLRU.lru.Len())
	}

	// Walk through all the configured hosts and test cache retention and eviction
	for _, host := range session.ring.hosts {
		_, ok := session.stmtsLRU.lru.Get(session.stmtsLRU.keyFor(host.HostID(), session.cfg.Keyspace, "SELECT id,mod FROM prepcachetest WHERE id = 0"))
		if ok {
			t.Errorf("expected first select to be purged but was in cache for host=%q", host)
		}

		_, ok = session.stmtsLRU.lru.Get(session.stmtsLRU.keyFor(host.HostID(), session.cfg.Keyspace, "SELECT id,mod FROM prepcachetest WHERE id = 1"))
		if !ok {
			t.Errorf("exepected second select to be in cache for host=%q", host)
		}

		_, ok = session.stmtsLRU.lru.Get(session.stmtsLRU.keyFor(host.HostID(), session.cfg.Keyspace, "INSERT INTO prepcachetest (id,mod) VALUES (?, ?)"))
		if !ok {
			t.Errorf("expected insert to be in cache for host=%q", host)
		}

		_, ok = session.stmtsLRU.lru.Get(session.stmtsLRU.keyFor(host.HostID(), session.cfg.Keyspace, "UPDATE prepcachetest SET mod = ? WHERE id = ?"))
		if !ok {
			t.Errorf("expected update to be in cached for host=%q", host)
		}

		_, ok = session.stmtsLRU.lru.Get(session.stmtsLRU.keyFor(host.HostID(), session.cfg.Keyspace, "DELETE FROM prepcachetest WHERE id = ?"))
		if !ok {
			t.Errorf("expected delete to be cached for host=%q", host)
		}
	}
}

func TestPrepare_PreparedCacheKey(t *testing.T) {
	session := createSession(t)
	defer session.Close()

	// create a second keyspace
	cluster2 := createCluster()
	createKeyspace(t, cluster2, "gocql_test2")
	cluster2.Keyspace = "gocql_test2"
	session2, err := cluster2.CreateSession()
	if err != nil {
		t.Fatal("create session:", err)
	}
	defer session2.Close()

	// both keyspaces have a table named "test_stmt_cache_key"
	if err := createTable(session, "CREATE TABLE gocql_test.test_stmt_cache_key (id varchar primary key, field varchar)"); err != nil {
		t.Fatal("create table:", err)
	}
	if err := createTable(session2, "CREATE TABLE gocql_test2.test_stmt_cache_key (id varchar primary key, field varchar)"); err != nil {
		t.Fatal("create table:", err)
	}

	// both tables have a single row with the same partition key but different column value
	if err = session.Query(`INSERT INTO test_stmt_cache_key (id, field) VALUES (?, ?)`, "key", "one").Exec(); err != nil {
		t.Fatal("insert:", err)
	}
	if err = session2.Query(`INSERT INTO test_stmt_cache_key (id, field) VALUES (?, ?)`, "key", "two").Exec(); err != nil {
		t.Fatal("insert:", err)
	}

	// should be able to see different values in each keyspace
	var value string
	if err = session.Query("SELECT field FROM test_stmt_cache_key WHERE id = ?", "key").Scan(&value); err != nil {
		t.Fatal("select:", err)
	}
	if value != "one" {
		t.Errorf("Expected one, got %s", value)
	}

	if err = session2.Query("SELECT field FROM test_stmt_cache_key WHERE id = ?", "key").Scan(&value); err != nil {
		t.Fatal("select:", err)
	}
	if value != "two" {
		t.Errorf("Expected two, got %s", value)
	}
}

// TestMarshalFloat64Ptr tests to see that a pointer to a float64 is marshalled correctly.
func TestMarshalFloat64Ptr(t *testing.T) {
	session := createSession(t)
	defer session.Close()

	if err := createTable(session, "CREATE TABLE gocql_test.float_test (id double, test double, primary key (id))"); err != nil {
		t.Fatal("create table:", err)
	}
	testNum := float64(7500)
	if err := session.Query(`INSERT INTO float_test (id,test) VALUES (?,?)`, float64(7500.00), &testNum).Exec(); err != nil {
		t.Fatal("insert float64:", err)
	}
}

// TestMarshalInet tests to see that a pointer to a float64 is marshalled correctly.
func TestMarshalInet(t *testing.T) {
	session := createSession(t)
	defer session.Close()

	if err := createTable(session, "CREATE TABLE gocql_test.inet_test (ip inet, name text, primary key (ip))"); err != nil {
		t.Fatal("create table:", err)
	}
	stringIp := "123.34.45.56"
	if err := session.Query(`INSERT INTO inet_test (ip,name) VALUES (?,?)`, stringIp, "Test IP 1").Exec(); err != nil {
		t.Fatal("insert string inet:", err)
	}
	var stringResult string
	if err := session.Query("SELECT ip FROM inet_test").Scan(&stringResult); err != nil {
		t.Fatalf("select for string from inet_test 1 failed: %v", err)
	}
	if stringResult != stringIp {
		t.Errorf("Expected %s, was %s", stringIp, stringResult)
	}

	var ipResult net.IP
	if err := session.Query("SELECT ip FROM inet_test").Scan(&ipResult); err != nil {
		t.Fatalf("select for net.IP from inet_test 1 failed: %v", err)
	}
	if ipResult.String() != stringIp {
		t.Errorf("Expected %s, was %s", stringIp, ipResult.String())
	}

	if err := session.Query(`DELETE FROM inet_test WHERE ip = ?`, stringIp).Exec(); err != nil {
		t.Fatal("delete inet table:", err)
	}

	netIp := net.ParseIP("222.43.54.65")
	if err := session.Query(`INSERT INTO inet_test (ip,name) VALUES (?,?)`, netIp, "Test IP 2").Exec(); err != nil {
		t.Fatal("insert netIp inet:", err)
	}

	if err := session.Query("SELECT ip FROM inet_test").Scan(&stringResult); err != nil {
		t.Fatalf("select for string from inet_test 2 failed: %v", err)
	}
	if stringResult != netIp.String() {
		t.Errorf("Expected %s, was %s", netIp.String(), stringResult)
	}
	if err := session.Query("SELECT ip FROM inet_test").Scan(&ipResult); err != nil {
		t.Fatalf("select for net.IP from inet_test 2 failed: %v", err)
	}
	if ipResult.String() != netIp.String() {
		t.Errorf("Expected %s, was %s", netIp.String(), ipResult.String())
	}

}

func TestVarint(t *testing.T) {
	session := createSession(t)
	defer session.Close()

	if err := createTable(session, "CREATE TABLE gocql_test.varint_test (id varchar, test varint, test2 varint, primary key (id))"); err != nil {
		t.Fatalf("failed to create table with error '%v'", err)
	}

	if err := session.Query(`INSERT INTO varint_test (id, test) VALUES (?, ?)`, "id", 0).Exec(); err != nil {
		t.Fatalf("insert varint: %v", err)
	}

	var result int
	if err := session.Query("SELECT test FROM varint_test").Scan(&result); err != nil {
		t.Fatalf("select from varint_test failed: %v", err)
	}

	if result != 0 {
		t.Errorf("Expected 0, was %d", result)
	}

	if err := session.Query(`INSERT INTO varint_test (id, test) VALUES (?, ?)`, "id", -1).Exec(); err != nil {
		t.Fatalf("insert varint: %v", err)
	}

	if err := session.Query("SELECT test FROM varint_test").Scan(&result); err != nil {
		t.Fatalf("select from varint_test failed: %v", err)
	}

	if result != -1 {
		t.Errorf("Expected -1, was %d", result)
	}

	if err := session.Query(`INSERT INTO varint_test (id, test) VALUES (?, ?)`, "id", nil).Exec(); err != nil {
		t.Fatalf("insert varint: %v", err)
	}

	if err := session.Query("SELECT test FROM varint_test").Scan(&result); err != nil {
		t.Fatalf("select from varint_test failed: %v", err)
	}

	if result != 0 {
		t.Errorf("Expected 0, was %d", result)
	}

	var nullableResult *int

	if err := session.Query("SELECT test FROM varint_test").Scan(&nullableResult); err != nil {
		t.Fatalf("select from varint_test failed: %v", err)
	}

	if nullableResult != nil {
		t.Errorf("Expected nil, was %d", nullableResult)
	}

	if err := session.Query(`INSERT INTO varint_test (id, test) VALUES (?, ?)`, "id", int64(math.MaxInt32)+1).Exec(); err != nil {
		t.Fatalf("insert varint: %v", err)
	}

	var result64 int64
	if err := session.Query("SELECT test FROM varint_test").Scan(&result64); err != nil {
		t.Fatalf("select from varint_test failed: %v", err)
	}

	if result64 != int64(math.MaxInt32)+1 {
		t.Errorf("Expected %d, was %d", int64(math.MaxInt32)+1, result64)
	}

	biggie := new(big.Int)
	biggie.SetString("36893488147419103232", 10) // > 2**64
	if err := session.Query(`INSERT INTO varint_test (id, test) VALUES (?, ?)`, "id", biggie).Exec(); err != nil {
		t.Fatalf("insert varint: %v", err)
	}

	resultBig := new(big.Int)
	if err := session.Query("SELECT test FROM varint_test").Scan(resultBig); err != nil {
		t.Fatalf("select from varint_test failed: %v", err)
	}

	if resultBig.String() != biggie.String() {
		t.Errorf("Expected %s, was %s", biggie.String(), resultBig.String())
	}

	err := session.Query("SELECT test FROM varint_test").Scan(&result64)
	if err == nil || strings.Index(err.Error(), "out of range") == -1 {
		t.Errorf("expected out of range error since value is too big for int64")
	}

	// value not set in cassandra, leave bind variable empty
	resultBig = new(big.Int)
	if err := session.Query("SELECT test2 FROM varint_test").Scan(resultBig); err != nil {
		t.Fatalf("select from varint_test failed: %v", err)
	}

	if resultBig.Int64() != 0 {
		t.Errorf("Expected %s, was %s", biggie.String(), resultBig.String())
	}

	// can use double pointer to explicitly detect value is not set in cassandra
	if err := session.Query("SELECT test2 FROM varint_test").Scan(&resultBig); err != nil {
		t.Fatalf("select from varint_test failed: %v", err)
	}

	if resultBig != nil {
		t.Errorf("Expected %v, was %v", nil, *resultBig)
	}
}

// TestQueryStats confirms that the stats are returning valid data. Accuracy may be questionable.
func TestQueryStats(t *testing.T) {
	session := createSession(t)
	defer session.Close()
	qry := session.Query("SELECT * FROM system.peers")
	if err := qry.Exec(); err != nil {
		t.Fatalf("query failed. %v", err)
	} else {
		if qry.Attempts() < 1 {
			t.Fatal("expected at least 1 attempt, but got 0")
		}
		if qry.Latency() <= 0 {
			t.Fatalf("expected latency to be greater than 0, but got %v instead.", qry.Latency())
		}
	}
}

// TestIterHosts confirms that host is added to Iter when the query succeeds.
func TestIterHost(t *testing.T) {
	session := createSession(t)
	defer session.Close()
	iter := session.Query("SELECT * FROM system.peers").Iter()

	// check if Host method works
	if iter.Host() == nil {
		t.Error("No host in iter")
	}
}

// TestBatchStats confirms that the stats are returning valid data. Accuracy may be questionable.
func TestBatchStats(t *testing.T) {
	session := createSession(t)
	defer session.Close()

	if session.cfg.ProtoVersion == 1 {
		t.Skip("atomic batches not supported. Please use Cassandra >= 2.0")
	}

	if err := createTable(session, "CREATE TABLE gocql_test.batchStats (id int, PRIMARY KEY (id))"); err != nil {
		t.Fatalf("failed to create table with error '%v'", err)
	}

	b := session.NewBatch(LoggedBatch)
	b.Query("INSERT INTO batchStats (id) VALUES (?)", 1)
	b.Query("INSERT INTO batchStats (id) VALUES (?)", 2)

	if err := session.ExecuteBatch(b); err != nil {
		t.Fatalf("query failed. %v", err)
	} else {
		if b.Attempts() < 1 {
			t.Fatal("expected at least 1 attempt, but got 0")
		}
		if b.Latency() <= 0 {
			t.Fatalf("expected latency to be greater than 0, but got %v instead.", b.Latency())
		}
	}
}

type funcBatchObserver func(context.Context, ObservedBatch)

func (f funcBatchObserver) ObserveBatch(ctx context.Context, o ObservedBatch) {
	f(ctx, o)
}

func TestBatchObserve(t *testing.T) {
	session := createSession(t)
	defer session.Close()

	if session.cfg.ProtoVersion == 1 {
		t.Skip("atomic batches not supported. Please use Cassandra >= 2.0")
	}

	if err := createTable(session, `CREATE TABLE gocql_test.batch_observe_table (id int, other int, PRIMARY KEY (id))`); err != nil {
		t.Fatal("create table:", err)
	}

	type observation struct {
		observedErr      error
		observedKeyspace string
		observedStmts    []string
		observedValues   [][]interface{}
	}

	var observedBatch *observation

	batch := session.NewBatch(LoggedBatch)
	batch.Observer(funcBatchObserver(func(ctx context.Context, o ObservedBatch) {
		if observedBatch != nil {
			t.Fatal("batch observe called more than once")
		}

		observedBatch = &observation{
			observedKeyspace: o.Keyspace,
			observedStmts:    o.Statements,
			observedErr:      o.Err,
			observedValues:   o.Values,
		}
	}))
	for i := 0; i < 100; i++ {
		// hard coding 'i' into one of the values for better  testing of observation
		batch.Query(fmt.Sprintf(`INSERT INTO batch_observe_table (id,other) VALUES (?,%d)`, i), i)
	}

	if err := session.ExecuteBatch(batch); err != nil {
		t.Fatal("execute batch:", err)
	}
	if observedBatch == nil {
		t.Fatal("batch observation has not been called")
	}
	if len(observedBatch.observedStmts) != 100 {
		t.Fatal("expecting 100 observed statements, got", len(observedBatch.observedStmts))
	}
	if observedBatch.observedErr != nil {
		t.Fatal("not expecting to observe an error", observedBatch.observedErr)
	}
	if observedBatch.observedKeyspace != "gocql_test" {
		t.Fatalf("expecting keyspace 'gocql_test', got %q", observedBatch.observedKeyspace)
	}
	for i, stmt := range observedBatch.observedStmts {
		if stmt != fmt.Sprintf(`INSERT INTO batch_observe_table (id,other) VALUES (?,%d)`, i) {
			t.Fatal("unexpected query", stmt)
		}

		assertDeepEqual(t, "observed value", []interface{}{i}, observedBatch.observedValues[i])
	}
}

// TestNilInQuery tests to see that a nil value passed to a query is handled by Cassandra
// TODO validate the nil value by reading back the nil. Need to fix Unmarshalling.
func TestNilInQuery(t *testing.T) {
	session := createSession(t)
	defer session.Close()

	if err := createTable(session, "CREATE TABLE gocql_test.testNilInsert (id int, count int, PRIMARY KEY (id))"); err != nil {
		t.Fatalf("failed to create table with error '%v'", err)
	}
	if err := session.Query("INSERT INTO testNilInsert (id,count) VALUES (?,?)", 1, nil).Exec(); err != nil {
		t.Fatalf("failed to insert with err: %v", err)
	}

	var id int

	if err := session.Query("SELECT id FROM testNilInsert").Scan(&id); err != nil {
		t.Fatalf("failed to select with err: %v", err)
	} else if id != 1 {
		t.Fatalf("expected id to be 1, got %v", id)
	}
}

// Don't initialize time.Time bind variable if cassandra timestamp column is empty
func TestEmptyTimestamp(t *testing.T) {
	session := createSession(t)
	defer session.Close()

	if err := createTable(session, "CREATE TABLE gocql_test.test_empty_timestamp (id int, time timestamp, num int, PRIMARY KEY (id))"); err != nil {
		t.Fatalf("failed to create table with error '%v'", err)
	}

	if err := session.Query("INSERT INTO test_empty_timestamp (id, num) VALUES (?,?)", 1, 561).Exec(); err != nil {
		t.Fatalf("failed to insert with err: %v", err)
	}

	var timeVal time.Time

	if err := session.Query("SELECT time FROM test_empty_timestamp where id = ?", 1).Scan(&timeVal); err != nil {
		t.Fatalf("failed to select with err: %v", err)
	}

	if !timeVal.IsZero() {
		t.Errorf("time.Time bind variable should still be empty (was %s)", timeVal)
	}
}

<<<<<<< HEAD
=======
// Integration test of just querying for data from the system.schema_keyspace table where the keyspace DOES exist.
func TestGetKeyspaceMetadata(t *testing.T) {
	session := createSession(t)
	defer session.Close()

	keyspaceMetadata, err := getKeyspaceMetadata(session, "gocql_test")
	if err != nil {
		t.Fatalf("failed to query the keyspace metadata with err: %v", err)
	}
	if keyspaceMetadata == nil {
		t.Fatal("failed to query the keyspace metadata, nil returned")
	}
	if keyspaceMetadata.Name != "gocql_test" {
		t.Errorf("Expected keyspace name to be 'gocql' but was '%s'", keyspaceMetadata.Name)
	}
	if keyspaceMetadata.StrategyClass != "org.apache.cassandra.locator.SimpleStrategy" {
		t.Errorf("Expected replication strategy class to be 'org.apache.cassandra.locator.SimpleStrategy' but was '%s'", keyspaceMetadata.StrategyClass)
	}
	if keyspaceMetadata.StrategyOptions == nil {
		t.Error("Expected replication strategy options map but was nil")
	}
	rfStr, ok := keyspaceMetadata.StrategyOptions["replication_factor"]
	if !ok {
		t.Fatalf("Expected strategy option 'replication_factor' but was not found in %v", keyspaceMetadata.StrategyOptions)
	}
	rfInt, err := strconv.Atoi(rfStr.(string))
	if err != nil {
		t.Fatalf("Error converting string to int with err: %v", err)
	}
	if rfInt != *flagRF {
		t.Errorf("Expected replication factor to be %d but was %d", *flagRF, rfInt)
	}
}

// Integration test of just querying for data from the system.schema_keyspace table where the keyspace DOES NOT exist.
func TestGetKeyspaceMetadataFails(t *testing.T) {
	session := createSession(t)
	defer session.Close()

	_, err := getKeyspaceMetadata(session, "gocql_keyspace_does_not_exist")

	if err != ErrKeyspaceDoesNotExist || err == nil {
		t.Fatalf("Expected error of type ErrKeySpaceDoesNotExist. Instead, error was %v", err)
	}
}

// Integration test of just querying for data from the system.schema_columnfamilies table
func TestGetTableMetadata(t *testing.T) {
	session := createSession(t)
	defer session.Close()

	if err := createTable(session, "CREATE TABLE gocql_test.test_table_metadata (first_id int, second_id int, third_id int, PRIMARY KEY (first_id, second_id))"); err != nil {
		t.Fatalf("failed to create table with error '%v'", err)
	}

	tables, err := getTableMetadata(session, "gocql_test")
	if err != nil {
		t.Fatalf("failed to query the table metadata with err: %v", err)
	}
	if tables == nil {
		t.Fatal("failed to query the table metadata, nil returned")
	}

	var testTable *TableMetadata

	// verify all tables have minimum expected data
	for i := range tables {
		table := &tables[i]

		if table.Name == "" {
			t.Errorf("Expected table name to be set, but it was empty: index=%d metadata=%+v", i, table)
		}
		if table.Keyspace != "gocql_test" {
			t.Errorf("Expected keyspace for '%s' table metadata to be 'gocql_test' but was '%s'", table.Name, table.Keyspace)
		}
		if session.cfg.ProtoVersion < 4 {
			// TODO(zariel): there has to be a better way to detect what metadata version
			// we are in, and a better way to structure the code so that it is abstracted away
			// from us here
			if table.KeyValidator == "" {
				t.Errorf("Expected key validator to be set for table %s", table.Name)
			}
			if table.Comparator == "" {
				t.Errorf("Expected comparator to be set for table %s", table.Name)
			}
			if table.DefaultValidator == "" {
				t.Errorf("Expected default validator to be set for table %s", table.Name)
			}
		}

		// these fields are not set until the metadata is compiled
		if table.PartitionKey != nil {
			t.Errorf("Did not expect partition key for table %s", table.Name)
		}
		if table.ClusteringColumns != nil {
			t.Errorf("Did not expect clustering columns for table %s", table.Name)
		}
		if table.Columns != nil {
			t.Errorf("Did not expect columns for table %s", table.Name)
		}

		// for the next part of the test after this loop, find the metadata for the test table
		if table.Name == "test_table_metadata" {
			testTable = table
		}
	}

	// verify actual values on the test tables
	if testTable == nil {
		t.Fatal("Expected table metadata for name 'test_table_metadata'")
	}
	if session.cfg.ProtoVersion == protoVersion1 {
		if testTable.KeyValidator != "org.apache.cassandra.db.marshal.Int32Type" {
			t.Errorf("Expected test_table_metadata key validator to be 'org.apache.cassandra.db.marshal.Int32Type' but was '%s'", testTable.KeyValidator)
		}
		if testTable.Comparator != "org.apache.cassandra.db.marshal.CompositeType(org.apache.cassandra.db.marshal.Int32Type,org.apache.cassandra.db.marshal.UTF8Type)" {
			t.Errorf("Expected test_table_metadata key validator to be 'org.apache.cassandra.db.marshal.CompositeType(org.apache.cassandra.db.marshal.Int32Type,org.apache.cassandra.db.marshal.UTF8Type)' but was '%s'", testTable.Comparator)
		}
		if testTable.DefaultValidator != "org.apache.cassandra.db.marshal.BytesType" {
			t.Errorf("Expected test_table_metadata key validator to be 'org.apache.cassandra.db.marshal.BytesType' but was '%s'", testTable.DefaultValidator)
		}
		expectedKeyAliases := []string{"first_id"}
		if !reflect.DeepEqual(testTable.KeyAliases, expectedKeyAliases) {
			t.Errorf("Expected key aliases %v but was %v", expectedKeyAliases, testTable.KeyAliases)
		}
		expectedColumnAliases := []string{"second_id"}
		if !reflect.DeepEqual(testTable.ColumnAliases, expectedColumnAliases) {
			t.Errorf("Expected key aliases %v but was %v", expectedColumnAliases, testTable.ColumnAliases)
		}
	}
	if testTable.ValueAlias != "" {
		t.Errorf("Expected value alias '' but was '%s'", testTable.ValueAlias)
	}
}

// Integration test of just querying for data from the system.schema_columns table
func TestGetColumnMetadata(t *testing.T) {
	session := createSession(t)
	defer session.Close()

	if err := createTable(session, "CREATE TABLE gocql_test.test_column_metadata (first_id int, second_id int, third_id int, PRIMARY KEY (first_id, second_id))"); err != nil {
		t.Fatalf("failed to create table with error '%v'", err)
	}

	if err := session.Query("CREATE INDEX index_column_metadata ON test_column_metadata ( third_id )").Exec(); err != nil {
		t.Fatalf("failed to create index with err: %v", err)
	}

	columns, err := getColumnMetadata(session, "gocql_test")
	if err != nil {
		t.Fatalf("failed to query column metadata with err: %v", err)
	}
	if columns == nil {
		t.Fatal("failed to query column metadata, nil returned")
	}

	testColumns := map[string]*ColumnMetadata{}

	// verify actual values on the test columns
	for i := range columns {
		column := &columns[i]

		if column.Name == "" {
			t.Errorf("Expected column name to be set, but it was empty: index=%d metadata=%+v", i, column)
		}
		if column.Table == "" {
			t.Errorf("Expected column %s table name to be set, but it was empty", column.Name)
		}
		if column.Keyspace != "gocql_test" {
			t.Errorf("Expected column %s keyspace name to be 'gocql_test', but it was '%s'", column.Name, column.Keyspace)
		}
		if column.Kind == ColumnUnkownKind {
			t.Errorf("Expected column %s kind to be set, but it was empty", column.Name)
		}
		if session.cfg.ProtoVersion == 1 && column.Kind != ColumnRegular {
			t.Errorf("Expected column %s kind to be set to 'regular' for proto V1 but it was '%s'", column.Name, column.Kind)
		}
		if column.Validator == "" {
			t.Errorf("Expected column %s validator to be set, but it was empty", column.Name)
		}

		// find the test table columns for the next step after this loop
		if column.Table == "test_column_metadata" {
			testColumns[column.Name] = column
		}
	}

	if session.cfg.ProtoVersion == 1 {
		// V1 proto only returns "regular columns"
		if len(testColumns) != 1 {
			t.Errorf("Expected 1 test columns but there were %d", len(testColumns))
		}
		thirdID, found := testColumns["third_id"]
		if !found {
			t.Fatalf("Expected to find column 'third_id' metadata but there was only %v", testColumns)
		}

		if thirdID.Kind != ColumnRegular {
			t.Errorf("Expected %s column kind to be '%s' but it was '%s'", thirdID.Name, ColumnRegular, thirdID.Kind)
		}

		if thirdID.Index.Name != "index_column_metadata" {
			t.Errorf("Expected %s column index name to be 'index_column_metadata' but it was '%s'", thirdID.Name, thirdID.Index.Name)
		}
	} else {
		if len(testColumns) != 3 {
			t.Errorf("Expected 3 test columns but there were %d", len(testColumns))
		}
		firstID, found := testColumns["first_id"]
		if !found {
			t.Fatalf("Expected to find column 'first_id' metadata but there was only %v", testColumns)
		}
		secondID, found := testColumns["second_id"]
		if !found {
			t.Fatalf("Expected to find column 'second_id' metadata but there was only %v", testColumns)
		}
		thirdID, found := testColumns["third_id"]
		if !found {
			t.Fatalf("Expected to find column 'third_id' metadata but there was only %v", testColumns)
		}

		if firstID.Kind != ColumnPartitionKey {
			t.Errorf("Expected %s column kind to be '%s' but it was '%s'", firstID.Name, ColumnPartitionKey, firstID.Kind)
		}
		if secondID.Kind != ColumnClusteringKey {
			t.Errorf("Expected %s column kind to be '%s' but it was '%s'", secondID.Name, ColumnClusteringKey, secondID.Kind)
		}
		if thirdID.Kind != ColumnRegular {
			t.Errorf("Expected %s column kind to be '%s' but it was '%s'", thirdID.Name, ColumnRegular, thirdID.Kind)
		}

		if !session.useSystemSchema && thirdID.Index.Name != "index_column_metadata" {
			// TODO(zariel): update metadata to scan index from system_schema
			t.Errorf("Expected %s column index name to be 'index_column_metadata' but it was '%s'", thirdID.Name, thirdID.Index.Name)
		}
	}
}

func TestViewMetadata(t *testing.T) {
	session := createSession(t)
	defer session.Close()
	createViews(t, session)

	views, err := getViewsMetadata(session, "gocql_test")
	if err != nil {
		t.Fatalf("failed to query view metadata with err: %v", err)
	}
	if views == nil {
		t.Fatal("failed to query view metadata, nil returned")
	}

	if len(views) != 1 {
		t.Fatal("expected one view")
	}

	textType := TypeText
	if flagCassVersion.Before(3, 0, 0) {
		textType = TypeVarchar
	}

	expectedView := ViewMetadata{
		Keyspace:   "gocql_test",
		Name:       "basicview",
		FieldNames: []string{"birthday", "nationality", "weight", "height"},
		FieldTypes: []TypeInfo{
			NativeType{typ: TypeTimestamp},
			NativeType{typ: textType},
			NativeType{typ: textType},
			NativeType{typ: textType},
		},
	}

	if !reflect.DeepEqual(views[0], expectedView) {
		t.Fatalf("view is %+v, but expected %+v", views[0], expectedView)
	}
}

func TestMaterializedViewMetadata(t *testing.T) {
	if flagCassVersion.Before(3, 0, 0) {
		return
	}
	session := createSession(t)
	defer session.Close()
	createMaterializedViews(t, session)

	materializedViews, err := getMaterializedViewsMetadata(session, "gocql_test")
	if err != nil {
		t.Fatalf("failed to query view metadata with err: %v", err)
	}
	if materializedViews == nil {
		t.Fatal("failed to query view metadata, nil returned")
	}
	if len(materializedViews) != 2 {
		t.Fatal("expected two views")
	}
	expectedChunkLengthInKB := "16"
	expectedDCLocalReadRepairChance := float64(0)
	expectedSpeculativeRetry := "99p"
	if flagCassVersion.Before(4, 0, 0) {
		expectedChunkLengthInKB = "64"
		expectedDCLocalReadRepairChance = 0.1
		expectedSpeculativeRetry = "99PERCENTILE"
	}
	expectedView1 := MaterializedViewMetadata{
		Keyspace:                "gocql_test",
		Name:                    "view_view",
		baseTableName:           "view_table",
		BloomFilterFpChance:     0.01,
		Caching:                 map[string]string{"keys": "ALL", "rows_per_partition": "NONE"},
		Comment:                 "",
		Compaction:              map[string]string{"class": "org.apache.cassandra.db.compaction.SizeTieredCompactionStrategy", "max_threshold": "32", "min_threshold": "4"},
		Compression:             map[string]string{"chunk_length_in_kb": expectedChunkLengthInKB, "class": "org.apache.cassandra.io.compress.LZ4Compressor"},
		CrcCheckChance:          1,
		DcLocalReadRepairChance: expectedDCLocalReadRepairChance,
		DefaultTimeToLive:       0,
		Extensions:              map[string]string{},
		GcGraceSeconds:          864000,
		IncludeAllColumns:       false, MaxIndexInterval: 2048, MemtableFlushPeriodInMs: 0, MinIndexInterval: 128, ReadRepairChance: 0,
		SpeculativeRetry: expectedSpeculativeRetry,
	}
	expectedView2 := MaterializedViewMetadata{
		Keyspace:                "gocql_test",
		Name:                    "view_view2",
		baseTableName:           "view_table2",
		BloomFilterFpChance:     0.01,
		Caching:                 map[string]string{"keys": "ALL", "rows_per_partition": "NONE"},
		Comment:                 "",
		Compaction:              map[string]string{"class": "org.apache.cassandra.db.compaction.SizeTieredCompactionStrategy", "max_threshold": "32", "min_threshold": "4"},
		Compression:             map[string]string{"chunk_length_in_kb": expectedChunkLengthInKB, "class": "org.apache.cassandra.io.compress.LZ4Compressor"},
		CrcCheckChance:          1,
		DcLocalReadRepairChance: expectedDCLocalReadRepairChance,
		DefaultTimeToLive:       0,
		Extensions:              map[string]string{},
		GcGraceSeconds:          864000,
		IncludeAllColumns:       false, MaxIndexInterval: 2048, MemtableFlushPeriodInMs: 0, MinIndexInterval: 128, ReadRepairChance: 0,
		SpeculativeRetry: expectedSpeculativeRetry,
	}

	expectedView1.BaseTableId = materializedViews[0].BaseTableId
	expectedView1.Id = materializedViews[0].Id
	if !reflect.DeepEqual(materializedViews[0], expectedView1) {
		t.Fatalf("materialized view is %+v, but expected %+v", materializedViews[0], expectedView1)
	}
	expectedView2.BaseTableId = materializedViews[1].BaseTableId
	expectedView2.Id = materializedViews[1].Id
	if !reflect.DeepEqual(materializedViews[1], expectedView2) {
		t.Fatalf("materialized view is %+v, but expected %+v", materializedViews[1], expectedView2)
	}
}

func TestAggregateMetadata(t *testing.T) {
	session := createSession(t)
	defer session.Close()
	createAggregate(t, session)

	aggregates, err := getAggregatesMetadata(session, "gocql_test")
	if err != nil {
		t.Fatalf("failed to query aggregate metadata with err: %v", err)
	}
	if aggregates == nil {
		t.Fatal("failed to query aggregate metadata, nil returned")
	}
	if len(aggregates) != 2 {
		t.Fatal("expected two aggregates")
	}

	expectedAggregrate := AggregateMetadata{
		Keyspace:      "gocql_test",
		Name:          "average",
		ArgumentTypes: []TypeInfo{NativeType{typ: TypeInt}},
		InitCond:      "(0, 0)",
		ReturnType:    NativeType{typ: TypeDouble},
		StateType: TupleTypeInfo{
			NativeType: NativeType{typ: TypeTuple},

			Elems: []TypeInfo{
				NativeType{typ: TypeInt},
				NativeType{typ: TypeBigInt},
			},
		},
		stateFunc: "avgstate",
		finalFunc: "avgfinal",
	}

	// In this case cassandra is returning a blob
	if flagCassVersion.Before(3, 0, 0) {
		expectedAggregrate.InitCond = string([]byte{0, 0, 0, 4, 0, 0, 0, 0, 0, 0, 0, 8, 0, 0, 0, 0, 0, 0, 0, 0})
	}

	if !reflect.DeepEqual(aggregates[0], expectedAggregrate) {
		t.Fatalf("aggregate 'average' is %+v, but expected %+v", aggregates[0], expectedAggregrate)
	}
	expectedAggregrate.Name = "average2"
	if !reflect.DeepEqual(aggregates[1], expectedAggregrate) {
		t.Fatalf("aggregate 'average2' is %+v, but expected %+v", aggregates[1], expectedAggregrate)
	}
}

func TestFunctionMetadata(t *testing.T) {
	session := createSession(t)
	defer session.Close()
	createFunctions(t, session)

	functions, err := getFunctionsMetadata(session, "gocql_test")
	if err != nil {
		t.Fatalf("failed to query function metadata with err: %v", err)
	}
	if functions == nil {
		t.Fatal("failed to query function metadata, nil returned")
	}
	if len(functions) != 2 {
		t.Fatal("expected two functions")
	}
	avgState := functions[1]
	avgFinal := functions[0]

	avgStateBody := "if (val !=null) {state.setInt(0, state.getInt(0)+1); state.setLong(1, state.getLong(1)+val.intValue());}return state;"
	expectedAvgState := FunctionMetadata{
		Keyspace: "gocql_test",
		Name:     "avgstate",
		ArgumentTypes: []TypeInfo{
			TupleTypeInfo{
				NativeType: NativeType{typ: TypeTuple},

				Elems: []TypeInfo{
					NativeType{typ: TypeInt},
					NativeType{typ: TypeBigInt},
				},
			},
			NativeType{typ: TypeInt},
		},
		ArgumentNames: []string{"state", "val"},
		ReturnType: TupleTypeInfo{
			NativeType: NativeType{typ: TypeTuple},

			Elems: []TypeInfo{
				NativeType{typ: TypeInt},
				NativeType{typ: TypeBigInt},
			},
		},
		CalledOnNullInput: true,
		Language:          "java",
		Body:              avgStateBody,
	}
	if !reflect.DeepEqual(avgState, expectedAvgState) {
		t.Fatalf("function is %+v, but expected %+v", avgState, expectedAvgState)
	}

	finalStateBody := "double r = 0; if (state.getInt(0) == 0) return null; r = state.getLong(1); r/= state.getInt(0); return Double.valueOf(r);"
	expectedAvgFinal := FunctionMetadata{
		Keyspace: "gocql_test",
		Name:     "avgfinal",
		ArgumentTypes: []TypeInfo{
			TupleTypeInfo{
				NativeType: NativeType{typ: TypeTuple},

				Elems: []TypeInfo{
					NativeType{typ: TypeInt},
					NativeType{typ: TypeBigInt},
				},
			},
		},
		ArgumentNames:     []string{"state"},
		ReturnType:        NativeType{typ: TypeDouble},
		CalledOnNullInput: true,
		Language:          "java",
		Body:              finalStateBody,
	}
	if !reflect.DeepEqual(avgFinal, expectedAvgFinal) {
		t.Fatalf("function is %+v, but expected %+v", avgFinal, expectedAvgFinal)
	}
}

// Integration test of querying and composition the keyspace metadata
func TestKeyspaceMetadata(t *testing.T) {
	session := createSession(t)
	defer session.Close()

	if err := createTable(session, "CREATE TABLE gocql_test.test_metadata (first_id int, second_id int, third_id int, PRIMARY KEY (first_id, second_id))"); err != nil {
		t.Fatalf("failed to create table with error '%v'", err)
	}
	createAggregate(t, session)
	createViews(t, session)
	createMaterializedViews(t, session)

	if err := session.Query("CREATE INDEX index_metadata ON test_metadata ( third_id )").Exec(); err != nil {
		t.Fatalf("failed to create index with err: %v", err)
	}

	keyspaceMetadata, err := session.KeyspaceMetadata("gocql_test")
	if err != nil {
		t.Fatalf("failed to query keyspace metadata with err: %v", err)
	}
	if keyspaceMetadata == nil {
		t.Fatal("expected the keyspace metadata to not be nil, but it was nil")
	}
	if keyspaceMetadata.Name != session.cfg.Keyspace {
		t.Fatalf("Expected the keyspace name to be %s but was %s", session.cfg.Keyspace, keyspaceMetadata.Name)
	}
	if len(keyspaceMetadata.Tables) == 0 {
		t.Errorf("Expected tables but there were none")
	}

	tableMetadata, found := keyspaceMetadata.Tables["test_metadata"]
	if !found {
		t.Fatalf("failed to find the test_metadata table metadata")
	}

	if len(tableMetadata.PartitionKey) != 1 {
		t.Errorf("expected partition key length of 1, but was %d", len(tableMetadata.PartitionKey))
	}
	for i, column := range tableMetadata.PartitionKey {
		if column == nil {
			t.Errorf("partition key column metadata at index %d was nil", i)
		}
	}
	if tableMetadata.PartitionKey[0].Name != "first_id" {
		t.Errorf("Expected the first partition key column to be 'first_id' but was '%s'", tableMetadata.PartitionKey[0].Name)
	}
	if len(tableMetadata.ClusteringColumns) != 1 {
		t.Fatalf("expected clustering columns length of 1, but was %d", len(tableMetadata.ClusteringColumns))
	}
	for i, column := range tableMetadata.ClusteringColumns {
		if column == nil {
			t.Fatalf("clustering column metadata at index %d was nil", i)
		}
	}
	if tableMetadata.ClusteringColumns[0].Name != "second_id" {
		t.Errorf("Expected the first clustering column to be 'second_id' but was '%s'", tableMetadata.ClusteringColumns[0].Name)
	}
	thirdColumn, found := tableMetadata.Columns["third_id"]
	if !found {
		t.Fatalf("Expected a column definition for 'third_id'")
	}
	if !session.useSystemSchema && thirdColumn.Index.Name != "index_metadata" {
		// TODO(zariel): scan index info from system_schema
		t.Errorf("Expected column index named 'index_metadata' but was '%s'", thirdColumn.Index.Name)
	}

	aggregate, found := keyspaceMetadata.Aggregates["average"]
	if !found {
		t.Fatal("failed to find the aggregate 'average' in metadata")
	}
	if aggregate.FinalFunc.Name != "avgfinal" {
		t.Fatalf("expected final function %s, but got %s", "avgFinal", aggregate.FinalFunc.Name)
	}
	if aggregate.StateFunc.Name != "avgstate" {
		t.Fatalf("expected state function %s, but got %s", "avgstate", aggregate.StateFunc.Name)
	}
	aggregate, found = keyspaceMetadata.Aggregates["average2"]
	if !found {
		t.Fatal("failed to find the aggregate 'average2' in metadata")
	}
	if aggregate.FinalFunc.Name != "avgfinal" {
		t.Fatalf("expected final function %s, but got %s", "avgFinal", aggregate.FinalFunc.Name)
	}
	if aggregate.StateFunc.Name != "avgstate" {
		t.Fatalf("expected state function %s, but got %s", "avgstate", aggregate.StateFunc.Name)
	}

	_, found = keyspaceMetadata.Views["basicview"]
	if !found {
		t.Fatal("failed to find the view in metadata")
	}
	_, found = keyspaceMetadata.UserTypes["basicview"]
	if !found {
		t.Fatal("failed to find the types in metadata")
	}
	textType := TypeText
	if flagCassVersion.Before(3, 0, 0) {
		textType = TypeVarchar
	}
	expectedType := UserTypeMetadata{
		Keyspace:   "gocql_test",
		Name:       "basicview",
		FieldNames: []string{"birthday", "nationality", "weight", "height"},
		FieldTypes: []TypeInfo{
			NativeType{typ: TypeTimestamp},
			NativeType{typ: textType},
			NativeType{typ: textType},
			NativeType{typ: textType},
		},
	}
	if !reflect.DeepEqual(*keyspaceMetadata.UserTypes["basicview"], expectedType) {
		t.Fatalf("type is %+v, but expected %+v", keyspaceMetadata.UserTypes["basicview"], expectedType)
	}
	if flagCassVersion.Major >= 3 {
		materializedView, found := keyspaceMetadata.MaterializedViews["view_view"]
		if !found {
			t.Fatal("failed to find materialized view view_view in metadata")
		}
		if materializedView.BaseTable.Name != "view_table" {
			t.Fatalf("expected name: %s, materialized view base table name: %s", "view_table", materializedView.BaseTable.Name)
		}
		materializedView, found = keyspaceMetadata.MaterializedViews["view_view2"]
		if !found {
			t.Fatal("failed to find materialized view view_view2 in metadata")
		}
		if materializedView.BaseTable.Name != "view_table2" {
			t.Fatalf("expected name: %s, materialized view base table name: %s", "view_table2", materializedView.BaseTable.Name)
		}
	}
}

>>>>>>> d4a7befd
// Integration test of the routing key calculation
func TestRoutingKey(t *testing.T) {
	session := createSession(t)
	defer session.Close()

	if err := createTable(session, "CREATE TABLE gocql_test.test_single_routing_key (first_id int, second_id int, PRIMARY KEY (first_id, second_id))"); err != nil {
		t.Fatalf("failed to create table with error '%v'", err)
	}
	if err := createTable(session, "CREATE TABLE gocql_test.test_composite_routing_key (first_id int, second_id int, PRIMARY KEY ((first_id, second_id)))"); err != nil {
		t.Fatalf("failed to create table with error '%v'", err)
	}

	routingKeyInfo, err := session.routingKeyInfo(context.Background(), "SELECT * FROM test_single_routing_key WHERE second_id=? AND first_id=?")
	if err != nil {
		t.Fatalf("failed to get routing key info due to error: %v", err)
	}
	if routingKeyInfo == nil {
		t.Fatal("Expected routing key info, but was nil")
	}
	if len(routingKeyInfo.indexes) != 1 {
		t.Fatalf("Expected routing key indexes length to be 1 but was %d", len(routingKeyInfo.indexes))
	}
	if routingKeyInfo.indexes[0] != 1 {
		t.Errorf("Expected routing key index[0] to be 1 but was %d", routingKeyInfo.indexes[0])
	}
	if len(routingKeyInfo.types) != 1 {
		t.Fatalf("Expected routing key types length to be 1 but was %d", len(routingKeyInfo.types))
	}
	if routingKeyInfo.types[0] == nil {
		t.Fatal("Expected routing key types[0] to be non-nil")
	}
	if routingKeyInfo.types[0].Type() != TypeInt {
		t.Fatalf("Expected routing key types[0].Type to be %v but was %v", TypeInt, routingKeyInfo.types[0].Type())
	}

	// verify the cache is working
	routingKeyInfo, err = session.routingKeyInfo(context.Background(), "SELECT * FROM test_single_routing_key WHERE second_id=? AND first_id=?")
	if err != nil {
		t.Fatalf("failed to get routing key info due to error: %v", err)
	}
	if len(routingKeyInfo.indexes) != 1 {
		t.Fatalf("Expected routing key indexes length to be 1 but was %d", len(routingKeyInfo.indexes))
	}
	if routingKeyInfo.indexes[0] != 1 {
		t.Errorf("Expected routing key index[0] to be 1 but was %d", routingKeyInfo.indexes[0])
	}
	if len(routingKeyInfo.types) != 1 {
		t.Fatalf("Expected routing key types length to be 1 but was %d", len(routingKeyInfo.types))
	}
	if routingKeyInfo.types[0] == nil {
		t.Fatal("Expected routing key types[0] to be non-nil")
	}
	if routingKeyInfo.types[0].Type() != TypeInt {
		t.Fatalf("Expected routing key types[0] to be %v but was %v", TypeInt, routingKeyInfo.types[0].Type())
	}
	cacheSize := session.routingKeyInfoCache.lru.Len()
	if cacheSize != 1 {
		t.Errorf("Expected cache size to be 1 but was %d", cacheSize)
	}

	query := session.Query("SELECT * FROM test_single_routing_key WHERE second_id=? AND first_id=?", 1, 2)
	routingKey, err := query.GetRoutingKey()
	if err != nil {
		t.Fatalf("Failed to get routing key due to error: %v", err)
	}
	expectedRoutingKey := []byte{0, 0, 0, 2}
	if !reflect.DeepEqual(expectedRoutingKey, routingKey) {
		t.Errorf("Expected routing key %v but was %v", expectedRoutingKey, routingKey)
	}

	routingKeyInfo, err = session.routingKeyInfo(context.Background(), "SELECT * FROM test_composite_routing_key WHERE second_id=? AND first_id=?")
	if err != nil {
		t.Fatalf("failed to get routing key info due to error: %v", err)
	}
	if routingKeyInfo == nil {
		t.Fatal("Expected routing key info, but was nil")
	}
	if len(routingKeyInfo.indexes) != 2 {
		t.Fatalf("Expected routing key indexes length to be 2 but was %d", len(routingKeyInfo.indexes))
	}
	if routingKeyInfo.indexes[0] != 1 {
		t.Errorf("Expected routing key index[0] to be 1 but was %d", routingKeyInfo.indexes[0])
	}
	if routingKeyInfo.indexes[1] != 0 {
		t.Errorf("Expected routing key index[1] to be 0 but was %d", routingKeyInfo.indexes[1])
	}
	if len(routingKeyInfo.types) != 2 {
		t.Fatalf("Expected routing key types length to be 1 but was %d", len(routingKeyInfo.types))
	}
	if routingKeyInfo.types[0] == nil {
		t.Fatal("Expected routing key types[0] to be non-nil")
	}
	if routingKeyInfo.types[0].Type() != TypeInt {
		t.Fatalf("Expected routing key types[0] to be %v but was %v", TypeInt, routingKeyInfo.types[0].Type())
	}
	if routingKeyInfo.types[1] == nil {
		t.Fatal("Expected routing key types[1] to be non-nil")
	}
	if routingKeyInfo.types[1].Type() != TypeInt {
		t.Fatalf("Expected routing key types[0] to be %v but was %v", TypeInt, routingKeyInfo.types[1].Type())
	}

	query = session.Query("SELECT * FROM test_composite_routing_key WHERE second_id=? AND first_id=?", 1, 2)
	routingKey, err = query.GetRoutingKey()
	if err != nil {
		t.Fatalf("Failed to get routing key due to error: %v", err)
	}
	expectedRoutingKey = []byte{0, 4, 0, 0, 0, 2, 0, 0, 4, 0, 0, 0, 1, 0}
	if !reflect.DeepEqual(expectedRoutingKey, routingKey) {
		t.Errorf("Expected routing key %v but was %v", expectedRoutingKey, routingKey)
	}

	// verify the cache is working
	cacheSize = session.routingKeyInfoCache.lru.Len()
	if cacheSize != 2 {
		t.Errorf("Expected cache size to be 2 but was %d", cacheSize)
	}
}

// Integration test of the token-aware policy-based connection pool
func TestTokenAwareConnPool(t *testing.T) {
	cluster := createCluster()
	cluster.PoolConfig.HostSelectionPolicy = TokenAwareHostPolicy(RoundRobinHostPolicy())

	// force metadata query to page
	cluster.PageSize = 1

	session := createSessionFromCluster(cluster, t)
	defer session.Close()

	expectedPoolSize := cluster.NumConns * len(session.ring.allHosts())

	// wait for pool to fill
	for i := 0; i < 50; i++ {
		if session.pool.Size() == expectedPoolSize {
			break
		}
		time.Sleep(100 * time.Millisecond)
	}

	if expectedPoolSize != session.pool.Size() {
		t.Errorf("Expected pool size %d but was %d", expectedPoolSize, session.pool.Size())
	}

	// add another cf so there are two pages when fetching table metadata from our keyspace
	if err := createTable(session, "CREATE TABLE gocql_test.test_token_aware_other_cf (id int, data text, PRIMARY KEY (id))"); err != nil {
		t.Fatalf("failed to create test_token_aware table with err: %v", err)
	}

	if err := createTable(session, "CREATE TABLE gocql_test.test_token_aware (id int, data text, PRIMARY KEY (id))"); err != nil {
		t.Fatalf("failed to create test_token_aware table with err: %v", err)
	}
	query := session.Query("INSERT INTO test_token_aware (id, data) VALUES (?,?)", 42, "8 * 6 =")
	if err := query.Exec(); err != nil {
		t.Fatalf("failed to insert with err: %v", err)
	}

	query = session.Query("SELECT data FROM test_token_aware where id = ?", 42).Consistency(One)
	var data string
	if err := query.Scan(&data); err != nil {
		t.Error(err)
	}

	// TODO add verification that the query went to the correct host
}

func TestNegativeStream(t *testing.T) {
	session := createSession(t)
	defer session.Close()

	conn := getRandomConn(t, session)

	const stream = -50
	writer := frameWriterFunc(func(f *framer, streamID int) error {
		f.writeHeader(0, opOptions, stream)
		return f.finish()
	})

	frame, err := conn.exec(context.Background(), writer, nil)
	if err == nil {
		t.Fatalf("expected to get an error on stream %d", stream)
	} else if frame != nil {
		t.Fatalf("expected to get nil frame got %+v", frame)
	}
}

func TestManualQueryPaging(t *testing.T) {
	const rowsToInsert = 5

	session := createSession(t)
	defer session.Close()

	if err := createTable(session, "CREATE TABLE gocql_test.testManualPaging (id int, count int, PRIMARY KEY (id))"); err != nil {
		t.Fatal(err)
	}

	for i := 0; i < rowsToInsert; i++ {
		err := session.Query("INSERT INTO testManualPaging(id, count) VALUES(?, ?)", i, i*i).Exec()
		if err != nil {
			t.Fatal(err)
		}
	}

	// disable auto paging, 1 page per iteration
	query := session.Query("SELECT id, count FROM testManualPaging").PageState(nil).PageSize(2)
	var id, count, fetched int

	iter := query.Iter()
	// NOTE: this isnt very indicative of how it should be used, the idea is that
	// the page state is returned to some client who will send it back to manually
	// page through the results.
	for {
		for iter.Scan(&id, &count) {
			if count != (id * id) {
				t.Fatalf("got wrong value from iteration: got %d expected %d", count, id*id)
			}

			fetched++
		}

		if len(iter.PageState()) > 0 {
			// more pages
			iter = query.PageState(iter.PageState()).Iter()
		} else {
			break
		}
	}

	if err := iter.Close(); err != nil {
		t.Fatal(err)
	}

	if fetched != rowsToInsert {
		t.Fatalf("expected to fetch %d rows got %d", rowsToInsert, fetched)
	}
}

// Issue 475
func TestSessionBindRoutingKey(t *testing.T) {
	cluster := createCluster()
	cluster.PoolConfig.HostSelectionPolicy = TokenAwareHostPolicy(RoundRobinHostPolicy())

	session := createSessionFromCluster(cluster, t)
	defer session.Close()

	if err := createTable(session, `CREATE TABLE gocql_test.test_bind_routing_key (
			key     varchar,
			value   int,
			PRIMARY KEY (key)
		)`); err != nil {

		t.Fatal(err)
	}

	const (
		key   = "routing-key"
		value = 5
	)

	fn := func(info *QueryInfo) ([]interface{}, error) {
		return []interface{}{key, value}, nil
	}

	q := session.Bind("INSERT INTO test_bind_routing_key(key, value) VALUES(?, ?)", fn)
	if err := q.Exec(); err != nil {
		t.Fatal(err)
	}
}

func TestJSONSupport(t *testing.T) {
	session := createSession(t)
	defer session.Close()

	if session.cfg.ProtoVersion < 4 {
		t.Skip("skipping JSON support on proto < 4")
	}

	if err := createTable(session, `CREATE TABLE gocql_test.test_json (
		    id text PRIMARY KEY,
		    age int,
		    state text
		)`); err != nil {

		t.Fatal(err)
	}

	err := session.Query("INSERT INTO test_json JSON ?", `{"id": "user123", "age": 42, "state": "TX"}`).Exec()
	if err != nil {
		t.Fatal(err)
	}

	var (
		id    string
		age   int
		state string
	)

	err = session.Query("SELECT id, age, state FROM test_json WHERE id = ?", "user123").Scan(&id, &age, &state)
	if err != nil {
		t.Fatal(err)
	}

	if id != "user123" {
		t.Errorf("got id %q expected %q", id, "user123")
	}
	if age != 42 {
		t.Errorf("got age %d expected %d", age, 42)
	}
	if state != "TX" {
		t.Errorf("got state %q expected %q", state, "TX")
	}
}

func TestUnmarshallNestedTypes(t *testing.T) {
	session := createSession(t)
	defer session.Close()

	if session.cfg.ProtoVersion < protoVersion3 {
		t.Skip("can not have frozen types in cassandra < 2.1.3")
	}

	if err := createTable(session, `CREATE TABLE gocql_test.test_557 (
		    id text PRIMARY KEY,
		    val list<frozen<map<text, text> > >
		)`); err != nil {

		t.Fatal(err)
	}

	m := []map[string]string{
		{"key1": "val1"},
		{"key2": "val2"},
	}

	const id = "key"
	err := session.Query("INSERT INTO test_557(id, val) VALUES(?, ?)", id, m).Exec()
	if err != nil {
		t.Fatal(err)
	}

	var data []map[string]string
	if err := session.Query("SELECT val FROM test_557 WHERE id = ?", id).Scan(&data); err != nil {
		t.Fatal(err)
	}

	if !reflect.DeepEqual(data, m) {
		t.Fatalf("%+#v != %+#v", data, m)
	}
}

func TestSchemaReset(t *testing.T) {
	if flagCassVersion.Major == 0 || flagCassVersion.Before(2, 1, 3) {
		t.Skipf("skipping TestSchemaReset due to CASSANDRA-7910 in Cassandra <2.1.3 version=%v", flagCassVersion)
	}

	cluster := createCluster()
	cluster.NumConns = 1

	session := createSessionFromCluster(cluster, t)
	defer session.Close()

	if err := createTable(session, `CREATE TABLE gocql_test.test_schema_reset (
		id text PRIMARY KEY)`); err != nil {

		t.Fatal(err)
	}

	const key = "test"

	err := session.Query("INSERT INTO test_schema_reset(id) VALUES(?)", key).Exec()
	if err != nil {
		t.Fatal(err)
	}

	var id string
	err = session.Query("SELECT * FROM test_schema_reset WHERE id=?", key).Scan(&id)
	if err != nil {
		t.Fatal(err)
	} else if id != key {
		t.Fatalf("expected to get id=%q got=%q", key, id)
	}

	if err := createTable(session, `ALTER TABLE gocql_test.test_schema_reset ADD val text`); err != nil {
		t.Fatal(err)
	}

	const expVal = "test-val"
	err = session.Query("INSERT INTO test_schema_reset(id, val) VALUES(?, ?)", key, expVal).Exec()
	if err != nil {
		t.Fatal(err)
	}

	var val string
	err = session.Query("SELECT * FROM test_schema_reset WHERE id=?", key).Scan(&id, &val)
	if err != nil {
		t.Fatal(err)
	}

	if id != key {
		t.Errorf("expected to get id=%q got=%q", key, id)
	}
	if val != expVal {
		t.Errorf("expected to get val=%q got=%q", expVal, val)
	}
}

func TestCreateSession_DontSwallowError(t *testing.T) {
	t.Skip("This test is bad, and the resultant error from cassandra changes between versions")
	cluster := createCluster()
	cluster.ProtoVersion = 0x100
	session, err := cluster.CreateSession()
	if err == nil {
		session.Close()

		t.Fatal("expected to get an error for unsupported protocol")
	}

	if flagCassVersion.Major < 3 {
		// TODO: we should get a distinct error type here which include the underlying
		// cassandra error about the protocol version, for now check this here.
		if !strings.Contains(err.Error(), "Invalid or unsupported protocol version") {
			t.Fatalf(`expcted to get error "unsupported protocol version" got: %q`, err)
		}
	} else {
		if !strings.Contains(err.Error(), "unsupported response version") {
			t.Fatalf(`expcted to get error "unsupported response version" got: %q`, err)
		}
	}
}

func TestControl_DiscoverProtocol(t *testing.T) {
	cluster := createCluster()
	cluster.ProtoVersion = 0

	session, err := cluster.CreateSession()
	if err != nil {
		t.Fatal(err)
	}
	defer session.Close()

	if session.cfg.ProtoVersion == 0 {
		t.Fatal("did not discovery protocol")
	}
}

// TestUnsetCol verify unset column will not replace an existing column
func TestUnsetCol(t *testing.T) {
	session := createSession(t)
	defer session.Close()

	if session.cfg.ProtoVersion < 4 {
		t.Skip("Unset Values are not supported in protocol < 4")
	}

	if err := createTable(session, "CREATE TABLE gocql_test.testUnsetInsert (id int, my_int int, my_text text, PRIMARY KEY (id))"); err != nil {
		t.Fatalf("failed to create table with error '%v'", err)
	}
	if err := session.Query("INSERT INTO testUnSetInsert (id,my_int,my_text) VALUES (?,?,?)", 1, 2, "3").Exec(); err != nil {
		t.Fatalf("failed to insert with err: %v", err)
	}
	if err := session.Query("INSERT INTO testUnSetInsert (id,my_int,my_text) VALUES (?,?,?)", 1, UnsetValue, UnsetValue).Exec(); err != nil {
		t.Fatalf("failed to insert with err: %v", err)
	}

	var id, mInt int
	var mText string

	if err := session.Query("SELECT id, my_int ,my_text FROM testUnsetInsert").Scan(&id, &mInt, &mText); err != nil {
		t.Fatalf("failed to select with err: %v", err)
	} else if id != 1 || mInt != 2 || mText != "3" {
		t.Fatalf("Expected results: 1, 2, \"3\", got %v, %v, %v", id, mInt, mText)
	}
}

// TestUnsetColBatch verify unset column will not replace a column in batch
func TestUnsetColBatch(t *testing.T) {
	session := createSession(t)
	defer session.Close()

	if session.cfg.ProtoVersion < 4 {
		t.Skip("Unset Values are not supported in protocol < 4")
	}

	if err := createTable(session, "CREATE TABLE gocql_test.batchUnsetInsert (id int, my_int int, my_text text, PRIMARY KEY (id))"); err != nil {
		t.Fatalf("failed to create table with error '%v'", err)
	}

	b := session.NewBatch(LoggedBatch)
	b.Query("INSERT INTO gocql_test.batchUnsetInsert(id, my_int, my_text) VALUES (?,?,?)", 1, 1, UnsetValue)
	b.Query("INSERT INTO gocql_test.batchUnsetInsert(id, my_int, my_text) VALUES (?,?,?)", 1, UnsetValue, "")
	b.Query("INSERT INTO gocql_test.batchUnsetInsert(id, my_int, my_text) VALUES (?,?,?)", 2, 2, UnsetValue)

	if err := session.ExecuteBatch(b); err != nil {
		t.Fatalf("query failed. %v", err)
	} else {
		if b.Attempts() < 1 {
			t.Fatal("expected at least 1 attempt, but got 0")
		}
		if b.Latency() <= 0 {
			t.Fatalf("expected latency to be greater than 0, but got %v instead.", b.Latency())
		}
	}
	var id, mInt, count int
	var mText string

	if err := session.Query("SELECT count(*) FROM gocql_test.batchUnsetInsert;").Scan(&count); err != nil {
		t.Fatalf("Failed to select with err: %v", err)
	} else if count != 2 {
		t.Fatalf("Expected Batch Insert count 2, got %v", count)
	}

	if err := session.Query("SELECT id, my_int ,my_text FROM gocql_test.batchUnsetInsert where id=1;").Scan(&id, &mInt, &mText); err != nil {
		t.Fatalf("failed to select with err: %v", err)
	} else if id != mInt {
		t.Fatalf("expected id, my_int to be 1, got %v and %v", id, mInt)
	}
}

func TestQuery_NamedValues(t *testing.T) {
	session := createSession(t)
	defer session.Close()

	if session.cfg.ProtoVersion < 3 {
		t.Skip("named Values are not supported in protocol < 3")
	}

	if err := createTable(session, "CREATE TABLE gocql_test.named_query(id int, value text, PRIMARY KEY (id))"); err != nil {
		t.Fatal(err)
	}

	err := session.Query("INSERT INTO gocql_test.named_query(id, value) VALUES(:id, :value)", NamedValue("id", 1), NamedValue("value", "i am a value")).Exec()
	if err != nil {
		t.Fatal(err)
	}
	var value string
	if err := session.Query("SELECT VALUE from gocql_test.named_query WHERE id = :id", NamedValue("id", 1)).Scan(&value); err != nil {
		t.Fatal(err)
	}
}<|MERGE_RESOLUTION|>--- conflicted
+++ resolved
@@ -1959,8 +1959,6 @@
 	}
 }
 
-<<<<<<< HEAD
-=======
 // Integration test of just querying for data from the system.schema_keyspace table where the keyspace DOES exist.
 func TestGetKeyspaceMetadata(t *testing.T) {
 	session := createSession(t)
@@ -2007,565 +2005,6 @@
 	}
 }
 
-// Integration test of just querying for data from the system.schema_columnfamilies table
-func TestGetTableMetadata(t *testing.T) {
-	session := createSession(t)
-	defer session.Close()
-
-	if err := createTable(session, "CREATE TABLE gocql_test.test_table_metadata (first_id int, second_id int, third_id int, PRIMARY KEY (first_id, second_id))"); err != nil {
-		t.Fatalf("failed to create table with error '%v'", err)
-	}
-
-	tables, err := getTableMetadata(session, "gocql_test")
-	if err != nil {
-		t.Fatalf("failed to query the table metadata with err: %v", err)
-	}
-	if tables == nil {
-		t.Fatal("failed to query the table metadata, nil returned")
-	}
-
-	var testTable *TableMetadata
-
-	// verify all tables have minimum expected data
-	for i := range tables {
-		table := &tables[i]
-
-		if table.Name == "" {
-			t.Errorf("Expected table name to be set, but it was empty: index=%d metadata=%+v", i, table)
-		}
-		if table.Keyspace != "gocql_test" {
-			t.Errorf("Expected keyspace for '%s' table metadata to be 'gocql_test' but was '%s'", table.Name, table.Keyspace)
-		}
-		if session.cfg.ProtoVersion < 4 {
-			// TODO(zariel): there has to be a better way to detect what metadata version
-			// we are in, and a better way to structure the code so that it is abstracted away
-			// from us here
-			if table.KeyValidator == "" {
-				t.Errorf("Expected key validator to be set for table %s", table.Name)
-			}
-			if table.Comparator == "" {
-				t.Errorf("Expected comparator to be set for table %s", table.Name)
-			}
-			if table.DefaultValidator == "" {
-				t.Errorf("Expected default validator to be set for table %s", table.Name)
-			}
-		}
-
-		// these fields are not set until the metadata is compiled
-		if table.PartitionKey != nil {
-			t.Errorf("Did not expect partition key for table %s", table.Name)
-		}
-		if table.ClusteringColumns != nil {
-			t.Errorf("Did not expect clustering columns for table %s", table.Name)
-		}
-		if table.Columns != nil {
-			t.Errorf("Did not expect columns for table %s", table.Name)
-		}
-
-		// for the next part of the test after this loop, find the metadata for the test table
-		if table.Name == "test_table_metadata" {
-			testTable = table
-		}
-	}
-
-	// verify actual values on the test tables
-	if testTable == nil {
-		t.Fatal("Expected table metadata for name 'test_table_metadata'")
-	}
-	if session.cfg.ProtoVersion == protoVersion1 {
-		if testTable.KeyValidator != "org.apache.cassandra.db.marshal.Int32Type" {
-			t.Errorf("Expected test_table_metadata key validator to be 'org.apache.cassandra.db.marshal.Int32Type' but was '%s'", testTable.KeyValidator)
-		}
-		if testTable.Comparator != "org.apache.cassandra.db.marshal.CompositeType(org.apache.cassandra.db.marshal.Int32Type,org.apache.cassandra.db.marshal.UTF8Type)" {
-			t.Errorf("Expected test_table_metadata key validator to be 'org.apache.cassandra.db.marshal.CompositeType(org.apache.cassandra.db.marshal.Int32Type,org.apache.cassandra.db.marshal.UTF8Type)' but was '%s'", testTable.Comparator)
-		}
-		if testTable.DefaultValidator != "org.apache.cassandra.db.marshal.BytesType" {
-			t.Errorf("Expected test_table_metadata key validator to be 'org.apache.cassandra.db.marshal.BytesType' but was '%s'", testTable.DefaultValidator)
-		}
-		expectedKeyAliases := []string{"first_id"}
-		if !reflect.DeepEqual(testTable.KeyAliases, expectedKeyAliases) {
-			t.Errorf("Expected key aliases %v but was %v", expectedKeyAliases, testTable.KeyAliases)
-		}
-		expectedColumnAliases := []string{"second_id"}
-		if !reflect.DeepEqual(testTable.ColumnAliases, expectedColumnAliases) {
-			t.Errorf("Expected key aliases %v but was %v", expectedColumnAliases, testTable.ColumnAliases)
-		}
-	}
-	if testTable.ValueAlias != "" {
-		t.Errorf("Expected value alias '' but was '%s'", testTable.ValueAlias)
-	}
-}
-
-// Integration test of just querying for data from the system.schema_columns table
-func TestGetColumnMetadata(t *testing.T) {
-	session := createSession(t)
-	defer session.Close()
-
-	if err := createTable(session, "CREATE TABLE gocql_test.test_column_metadata (first_id int, second_id int, third_id int, PRIMARY KEY (first_id, second_id))"); err != nil {
-		t.Fatalf("failed to create table with error '%v'", err)
-	}
-
-	if err := session.Query("CREATE INDEX index_column_metadata ON test_column_metadata ( third_id )").Exec(); err != nil {
-		t.Fatalf("failed to create index with err: %v", err)
-	}
-
-	columns, err := getColumnMetadata(session, "gocql_test")
-	if err != nil {
-		t.Fatalf("failed to query column metadata with err: %v", err)
-	}
-	if columns == nil {
-		t.Fatal("failed to query column metadata, nil returned")
-	}
-
-	testColumns := map[string]*ColumnMetadata{}
-
-	// verify actual values on the test columns
-	for i := range columns {
-		column := &columns[i]
-
-		if column.Name == "" {
-			t.Errorf("Expected column name to be set, but it was empty: index=%d metadata=%+v", i, column)
-		}
-		if column.Table == "" {
-			t.Errorf("Expected column %s table name to be set, but it was empty", column.Name)
-		}
-		if column.Keyspace != "gocql_test" {
-			t.Errorf("Expected column %s keyspace name to be 'gocql_test', but it was '%s'", column.Name, column.Keyspace)
-		}
-		if column.Kind == ColumnUnkownKind {
-			t.Errorf("Expected column %s kind to be set, but it was empty", column.Name)
-		}
-		if session.cfg.ProtoVersion == 1 && column.Kind != ColumnRegular {
-			t.Errorf("Expected column %s kind to be set to 'regular' for proto V1 but it was '%s'", column.Name, column.Kind)
-		}
-		if column.Validator == "" {
-			t.Errorf("Expected column %s validator to be set, but it was empty", column.Name)
-		}
-
-		// find the test table columns for the next step after this loop
-		if column.Table == "test_column_metadata" {
-			testColumns[column.Name] = column
-		}
-	}
-
-	if session.cfg.ProtoVersion == 1 {
-		// V1 proto only returns "regular columns"
-		if len(testColumns) != 1 {
-			t.Errorf("Expected 1 test columns but there were %d", len(testColumns))
-		}
-		thirdID, found := testColumns["third_id"]
-		if !found {
-			t.Fatalf("Expected to find column 'third_id' metadata but there was only %v", testColumns)
-		}
-
-		if thirdID.Kind != ColumnRegular {
-			t.Errorf("Expected %s column kind to be '%s' but it was '%s'", thirdID.Name, ColumnRegular, thirdID.Kind)
-		}
-
-		if thirdID.Index.Name != "index_column_metadata" {
-			t.Errorf("Expected %s column index name to be 'index_column_metadata' but it was '%s'", thirdID.Name, thirdID.Index.Name)
-		}
-	} else {
-		if len(testColumns) != 3 {
-			t.Errorf("Expected 3 test columns but there were %d", len(testColumns))
-		}
-		firstID, found := testColumns["first_id"]
-		if !found {
-			t.Fatalf("Expected to find column 'first_id' metadata but there was only %v", testColumns)
-		}
-		secondID, found := testColumns["second_id"]
-		if !found {
-			t.Fatalf("Expected to find column 'second_id' metadata but there was only %v", testColumns)
-		}
-		thirdID, found := testColumns["third_id"]
-		if !found {
-			t.Fatalf("Expected to find column 'third_id' metadata but there was only %v", testColumns)
-		}
-
-		if firstID.Kind != ColumnPartitionKey {
-			t.Errorf("Expected %s column kind to be '%s' but it was '%s'", firstID.Name, ColumnPartitionKey, firstID.Kind)
-		}
-		if secondID.Kind != ColumnClusteringKey {
-			t.Errorf("Expected %s column kind to be '%s' but it was '%s'", secondID.Name, ColumnClusteringKey, secondID.Kind)
-		}
-		if thirdID.Kind != ColumnRegular {
-			t.Errorf("Expected %s column kind to be '%s' but it was '%s'", thirdID.Name, ColumnRegular, thirdID.Kind)
-		}
-
-		if !session.useSystemSchema && thirdID.Index.Name != "index_column_metadata" {
-			// TODO(zariel): update metadata to scan index from system_schema
-			t.Errorf("Expected %s column index name to be 'index_column_metadata' but it was '%s'", thirdID.Name, thirdID.Index.Name)
-		}
-	}
-}
-
-func TestViewMetadata(t *testing.T) {
-	session := createSession(t)
-	defer session.Close()
-	createViews(t, session)
-
-	views, err := getViewsMetadata(session, "gocql_test")
-	if err != nil {
-		t.Fatalf("failed to query view metadata with err: %v", err)
-	}
-	if views == nil {
-		t.Fatal("failed to query view metadata, nil returned")
-	}
-
-	if len(views) != 1 {
-		t.Fatal("expected one view")
-	}
-
-	textType := TypeText
-	if flagCassVersion.Before(3, 0, 0) {
-		textType = TypeVarchar
-	}
-
-	expectedView := ViewMetadata{
-		Keyspace:   "gocql_test",
-		Name:       "basicview",
-		FieldNames: []string{"birthday", "nationality", "weight", "height"},
-		FieldTypes: []TypeInfo{
-			NativeType{typ: TypeTimestamp},
-			NativeType{typ: textType},
-			NativeType{typ: textType},
-			NativeType{typ: textType},
-		},
-	}
-
-	if !reflect.DeepEqual(views[0], expectedView) {
-		t.Fatalf("view is %+v, but expected %+v", views[0], expectedView)
-	}
-}
-
-func TestMaterializedViewMetadata(t *testing.T) {
-	if flagCassVersion.Before(3, 0, 0) {
-		return
-	}
-	session := createSession(t)
-	defer session.Close()
-	createMaterializedViews(t, session)
-
-	materializedViews, err := getMaterializedViewsMetadata(session, "gocql_test")
-	if err != nil {
-		t.Fatalf("failed to query view metadata with err: %v", err)
-	}
-	if materializedViews == nil {
-		t.Fatal("failed to query view metadata, nil returned")
-	}
-	if len(materializedViews) != 2 {
-		t.Fatal("expected two views")
-	}
-	expectedChunkLengthInKB := "16"
-	expectedDCLocalReadRepairChance := float64(0)
-	expectedSpeculativeRetry := "99p"
-	if flagCassVersion.Before(4, 0, 0) {
-		expectedChunkLengthInKB = "64"
-		expectedDCLocalReadRepairChance = 0.1
-		expectedSpeculativeRetry = "99PERCENTILE"
-	}
-	expectedView1 := MaterializedViewMetadata{
-		Keyspace:                "gocql_test",
-		Name:                    "view_view",
-		baseTableName:           "view_table",
-		BloomFilterFpChance:     0.01,
-		Caching:                 map[string]string{"keys": "ALL", "rows_per_partition": "NONE"},
-		Comment:                 "",
-		Compaction:              map[string]string{"class": "org.apache.cassandra.db.compaction.SizeTieredCompactionStrategy", "max_threshold": "32", "min_threshold": "4"},
-		Compression:             map[string]string{"chunk_length_in_kb": expectedChunkLengthInKB, "class": "org.apache.cassandra.io.compress.LZ4Compressor"},
-		CrcCheckChance:          1,
-		DcLocalReadRepairChance: expectedDCLocalReadRepairChance,
-		DefaultTimeToLive:       0,
-		Extensions:              map[string]string{},
-		GcGraceSeconds:          864000,
-		IncludeAllColumns:       false, MaxIndexInterval: 2048, MemtableFlushPeriodInMs: 0, MinIndexInterval: 128, ReadRepairChance: 0,
-		SpeculativeRetry: expectedSpeculativeRetry,
-	}
-	expectedView2 := MaterializedViewMetadata{
-		Keyspace:                "gocql_test",
-		Name:                    "view_view2",
-		baseTableName:           "view_table2",
-		BloomFilterFpChance:     0.01,
-		Caching:                 map[string]string{"keys": "ALL", "rows_per_partition": "NONE"},
-		Comment:                 "",
-		Compaction:              map[string]string{"class": "org.apache.cassandra.db.compaction.SizeTieredCompactionStrategy", "max_threshold": "32", "min_threshold": "4"},
-		Compression:             map[string]string{"chunk_length_in_kb": expectedChunkLengthInKB, "class": "org.apache.cassandra.io.compress.LZ4Compressor"},
-		CrcCheckChance:          1,
-		DcLocalReadRepairChance: expectedDCLocalReadRepairChance,
-		DefaultTimeToLive:       0,
-		Extensions:              map[string]string{},
-		GcGraceSeconds:          864000,
-		IncludeAllColumns:       false, MaxIndexInterval: 2048, MemtableFlushPeriodInMs: 0, MinIndexInterval: 128, ReadRepairChance: 0,
-		SpeculativeRetry: expectedSpeculativeRetry,
-	}
-
-	expectedView1.BaseTableId = materializedViews[0].BaseTableId
-	expectedView1.Id = materializedViews[0].Id
-	if !reflect.DeepEqual(materializedViews[0], expectedView1) {
-		t.Fatalf("materialized view is %+v, but expected %+v", materializedViews[0], expectedView1)
-	}
-	expectedView2.BaseTableId = materializedViews[1].BaseTableId
-	expectedView2.Id = materializedViews[1].Id
-	if !reflect.DeepEqual(materializedViews[1], expectedView2) {
-		t.Fatalf("materialized view is %+v, but expected %+v", materializedViews[1], expectedView2)
-	}
-}
-
-func TestAggregateMetadata(t *testing.T) {
-	session := createSession(t)
-	defer session.Close()
-	createAggregate(t, session)
-
-	aggregates, err := getAggregatesMetadata(session, "gocql_test")
-	if err != nil {
-		t.Fatalf("failed to query aggregate metadata with err: %v", err)
-	}
-	if aggregates == nil {
-		t.Fatal("failed to query aggregate metadata, nil returned")
-	}
-	if len(aggregates) != 2 {
-		t.Fatal("expected two aggregates")
-	}
-
-	expectedAggregrate := AggregateMetadata{
-		Keyspace:      "gocql_test",
-		Name:          "average",
-		ArgumentTypes: []TypeInfo{NativeType{typ: TypeInt}},
-		InitCond:      "(0, 0)",
-		ReturnType:    NativeType{typ: TypeDouble},
-		StateType: TupleTypeInfo{
-			NativeType: NativeType{typ: TypeTuple},
-
-			Elems: []TypeInfo{
-				NativeType{typ: TypeInt},
-				NativeType{typ: TypeBigInt},
-			},
-		},
-		stateFunc: "avgstate",
-		finalFunc: "avgfinal",
-	}
-
-	// In this case cassandra is returning a blob
-	if flagCassVersion.Before(3, 0, 0) {
-		expectedAggregrate.InitCond = string([]byte{0, 0, 0, 4, 0, 0, 0, 0, 0, 0, 0, 8, 0, 0, 0, 0, 0, 0, 0, 0})
-	}
-
-	if !reflect.DeepEqual(aggregates[0], expectedAggregrate) {
-		t.Fatalf("aggregate 'average' is %+v, but expected %+v", aggregates[0], expectedAggregrate)
-	}
-	expectedAggregrate.Name = "average2"
-	if !reflect.DeepEqual(aggregates[1], expectedAggregrate) {
-		t.Fatalf("aggregate 'average2' is %+v, but expected %+v", aggregates[1], expectedAggregrate)
-	}
-}
-
-func TestFunctionMetadata(t *testing.T) {
-	session := createSession(t)
-	defer session.Close()
-	createFunctions(t, session)
-
-	functions, err := getFunctionsMetadata(session, "gocql_test")
-	if err != nil {
-		t.Fatalf("failed to query function metadata with err: %v", err)
-	}
-	if functions == nil {
-		t.Fatal("failed to query function metadata, nil returned")
-	}
-	if len(functions) != 2 {
-		t.Fatal("expected two functions")
-	}
-	avgState := functions[1]
-	avgFinal := functions[0]
-
-	avgStateBody := "if (val !=null) {state.setInt(0, state.getInt(0)+1); state.setLong(1, state.getLong(1)+val.intValue());}return state;"
-	expectedAvgState := FunctionMetadata{
-		Keyspace: "gocql_test",
-		Name:     "avgstate",
-		ArgumentTypes: []TypeInfo{
-			TupleTypeInfo{
-				NativeType: NativeType{typ: TypeTuple},
-
-				Elems: []TypeInfo{
-					NativeType{typ: TypeInt},
-					NativeType{typ: TypeBigInt},
-				},
-			},
-			NativeType{typ: TypeInt},
-		},
-		ArgumentNames: []string{"state", "val"},
-		ReturnType: TupleTypeInfo{
-			NativeType: NativeType{typ: TypeTuple},
-
-			Elems: []TypeInfo{
-				NativeType{typ: TypeInt},
-				NativeType{typ: TypeBigInt},
-			},
-		},
-		CalledOnNullInput: true,
-		Language:          "java",
-		Body:              avgStateBody,
-	}
-	if !reflect.DeepEqual(avgState, expectedAvgState) {
-		t.Fatalf("function is %+v, but expected %+v", avgState, expectedAvgState)
-	}
-
-	finalStateBody := "double r = 0; if (state.getInt(0) == 0) return null; r = state.getLong(1); r/= state.getInt(0); return Double.valueOf(r);"
-	expectedAvgFinal := FunctionMetadata{
-		Keyspace: "gocql_test",
-		Name:     "avgfinal",
-		ArgumentTypes: []TypeInfo{
-			TupleTypeInfo{
-				NativeType: NativeType{typ: TypeTuple},
-
-				Elems: []TypeInfo{
-					NativeType{typ: TypeInt},
-					NativeType{typ: TypeBigInt},
-				},
-			},
-		},
-		ArgumentNames:     []string{"state"},
-		ReturnType:        NativeType{typ: TypeDouble},
-		CalledOnNullInput: true,
-		Language:          "java",
-		Body:              finalStateBody,
-	}
-	if !reflect.DeepEqual(avgFinal, expectedAvgFinal) {
-		t.Fatalf("function is %+v, but expected %+v", avgFinal, expectedAvgFinal)
-	}
-}
-
-// Integration test of querying and composition the keyspace metadata
-func TestKeyspaceMetadata(t *testing.T) {
-	session := createSession(t)
-	defer session.Close()
-
-	if err := createTable(session, "CREATE TABLE gocql_test.test_metadata (first_id int, second_id int, third_id int, PRIMARY KEY (first_id, second_id))"); err != nil {
-		t.Fatalf("failed to create table with error '%v'", err)
-	}
-	createAggregate(t, session)
-	createViews(t, session)
-	createMaterializedViews(t, session)
-
-	if err := session.Query("CREATE INDEX index_metadata ON test_metadata ( third_id )").Exec(); err != nil {
-		t.Fatalf("failed to create index with err: %v", err)
-	}
-
-	keyspaceMetadata, err := session.KeyspaceMetadata("gocql_test")
-	if err != nil {
-		t.Fatalf("failed to query keyspace metadata with err: %v", err)
-	}
-	if keyspaceMetadata == nil {
-		t.Fatal("expected the keyspace metadata to not be nil, but it was nil")
-	}
-	if keyspaceMetadata.Name != session.cfg.Keyspace {
-		t.Fatalf("Expected the keyspace name to be %s but was %s", session.cfg.Keyspace, keyspaceMetadata.Name)
-	}
-	if len(keyspaceMetadata.Tables) == 0 {
-		t.Errorf("Expected tables but there were none")
-	}
-
-	tableMetadata, found := keyspaceMetadata.Tables["test_metadata"]
-	if !found {
-		t.Fatalf("failed to find the test_metadata table metadata")
-	}
-
-	if len(tableMetadata.PartitionKey) != 1 {
-		t.Errorf("expected partition key length of 1, but was %d", len(tableMetadata.PartitionKey))
-	}
-	for i, column := range tableMetadata.PartitionKey {
-		if column == nil {
-			t.Errorf("partition key column metadata at index %d was nil", i)
-		}
-	}
-	if tableMetadata.PartitionKey[0].Name != "first_id" {
-		t.Errorf("Expected the first partition key column to be 'first_id' but was '%s'", tableMetadata.PartitionKey[0].Name)
-	}
-	if len(tableMetadata.ClusteringColumns) != 1 {
-		t.Fatalf("expected clustering columns length of 1, but was %d", len(tableMetadata.ClusteringColumns))
-	}
-	for i, column := range tableMetadata.ClusteringColumns {
-		if column == nil {
-			t.Fatalf("clustering column metadata at index %d was nil", i)
-		}
-	}
-	if tableMetadata.ClusteringColumns[0].Name != "second_id" {
-		t.Errorf("Expected the first clustering column to be 'second_id' but was '%s'", tableMetadata.ClusteringColumns[0].Name)
-	}
-	thirdColumn, found := tableMetadata.Columns["third_id"]
-	if !found {
-		t.Fatalf("Expected a column definition for 'third_id'")
-	}
-	if !session.useSystemSchema && thirdColumn.Index.Name != "index_metadata" {
-		// TODO(zariel): scan index info from system_schema
-		t.Errorf("Expected column index named 'index_metadata' but was '%s'", thirdColumn.Index.Name)
-	}
-
-	aggregate, found := keyspaceMetadata.Aggregates["average"]
-	if !found {
-		t.Fatal("failed to find the aggregate 'average' in metadata")
-	}
-	if aggregate.FinalFunc.Name != "avgfinal" {
-		t.Fatalf("expected final function %s, but got %s", "avgFinal", aggregate.FinalFunc.Name)
-	}
-	if aggregate.StateFunc.Name != "avgstate" {
-		t.Fatalf("expected state function %s, but got %s", "avgstate", aggregate.StateFunc.Name)
-	}
-	aggregate, found = keyspaceMetadata.Aggregates["average2"]
-	if !found {
-		t.Fatal("failed to find the aggregate 'average2' in metadata")
-	}
-	if aggregate.FinalFunc.Name != "avgfinal" {
-		t.Fatalf("expected final function %s, but got %s", "avgFinal", aggregate.FinalFunc.Name)
-	}
-	if aggregate.StateFunc.Name != "avgstate" {
-		t.Fatalf("expected state function %s, but got %s", "avgstate", aggregate.StateFunc.Name)
-	}
-
-	_, found = keyspaceMetadata.Views["basicview"]
-	if !found {
-		t.Fatal("failed to find the view in metadata")
-	}
-	_, found = keyspaceMetadata.UserTypes["basicview"]
-	if !found {
-		t.Fatal("failed to find the types in metadata")
-	}
-	textType := TypeText
-	if flagCassVersion.Before(3, 0, 0) {
-		textType = TypeVarchar
-	}
-	expectedType := UserTypeMetadata{
-		Keyspace:   "gocql_test",
-		Name:       "basicview",
-		FieldNames: []string{"birthday", "nationality", "weight", "height"},
-		FieldTypes: []TypeInfo{
-			NativeType{typ: TypeTimestamp},
-			NativeType{typ: textType},
-			NativeType{typ: textType},
-			NativeType{typ: textType},
-		},
-	}
-	if !reflect.DeepEqual(*keyspaceMetadata.UserTypes["basicview"], expectedType) {
-		t.Fatalf("type is %+v, but expected %+v", keyspaceMetadata.UserTypes["basicview"], expectedType)
-	}
-	if flagCassVersion.Major >= 3 {
-		materializedView, found := keyspaceMetadata.MaterializedViews["view_view"]
-		if !found {
-			t.Fatal("failed to find materialized view view_view in metadata")
-		}
-		if materializedView.BaseTable.Name != "view_table" {
-			t.Fatalf("expected name: %s, materialized view base table name: %s", "view_table", materializedView.BaseTable.Name)
-		}
-		materializedView, found = keyspaceMetadata.MaterializedViews["view_view2"]
-		if !found {
-			t.Fatal("failed to find materialized view view_view2 in metadata")
-		}
-		if materializedView.BaseTable.Name != "view_table2" {
-			t.Fatalf("expected name: %s, materialized view base table name: %s", "view_table2", materializedView.BaseTable.Name)
-		}
-	}
-}
-
->>>>>>> d4a7befd
 // Integration test of the routing key calculation
 func TestRoutingKey(t *testing.T) {
 	session := createSession(t)
