--- conflicted
+++ resolved
@@ -22,18 +22,6 @@
 )
 
 var (
-<<<<<<< HEAD
-	flagCluster     = flag.String("cluster", "127.0.0.1", "a comma-separated list of host:port tuples")
-	flagProto       = flag.Int("proto", 2, "protcol version")
-	flagCQL         = flag.String("cql", "3.0.0", "CQL version")
-	flagRF          = flag.Int("rf", 1, "replication factor for test keyspace")
-	clusterSize     = flag.Int("clusterSize", 1, "the expected size of the cluster")
-	flagRetry       = flag.Int("retries", 5, "number of times to retry queries")
-	flagAutoWait    = flag.Duration("autowait", 1000*time.Millisecond, "time to wait for autodiscovery to fill the hosts poll")
-	flagRunSslTest  = flag.Bool("runssl", false, "Set to true to run ssl test")
-	flagRunAuthTest = flag.Bool("runauth", false, "Set to true to run authentication test")
-	clusterHosts    []string
-=======
 	flagCluster      = flag.String("cluster", "127.0.0.1", "a comma-separated list of host:port tuples")
 	flagProto        = flag.Int("proto", 2, "protcol version")
 	flagCQL          = flag.String("cql", "3.0.0", "CQL version")
@@ -42,9 +30,9 @@
 	flagRetry        = flag.Int("retries", 5, "number of times to retry queries")
 	flagAutoWait     = flag.Duration("autowait", 1000*time.Millisecond, "time to wait for autodiscovery to fill the hosts poll")
 	flagRunSslTest   = flag.Bool("runssl", false, "Set to true to run ssl test")
+	flagRunAuthTest  = flag.Bool("runauth", false, "Set to true to run authentication test")
 	flagCompressTest = flag.String("compressor", "", "compressor to use")
 	clusterHosts     []string
->>>>>>> 4712ef3a
 )
 
 func init() {
