// +build all cassandra

package gocql

import (
	"bytes"
	"context"
	"errors"
	"fmt"
	"io"
	"math"
	"math/big"
	"net"
	"reflect"
	"strconv"
	"strings"
	"sync"
	"testing"
	"time"
	"unicode"

	inf "gopkg.in/inf.v0"
)

func TestEmptyHosts(t *testing.T) {
	cluster := createCluster()
	cluster.Hosts = nil
	if session, err := cluster.CreateSession(); err == nil {
		session.Close()
		t.Error("expected err, got nil")
	}
}

func TestInvalidPeerEntry(t *testing.T) {
	t.Skip("dont mutate system tables, rewrite this to test what we mean to test")
	session := createSession(t)

	// rack, release_version, schema_version, tokens are all null
	query := session.Query("INSERT into system.peers (peer, data_center, host_id, rpc_address) VALUES (?, ?, ?, ?)",
		"169.254.235.45",
		"datacenter1",
		"35c0ec48-5109-40fd-9281-9e9d4add2f1e",
		"169.254.235.45",
	)

	if err := query.Exec(); err != nil {
		t.Fatal(err)
	}

	session.Close()

	cluster := createCluster()
	cluster.PoolConfig.HostSelectionPolicy = TokenAwareHostPolicy(RoundRobinHostPolicy())
	session = createSessionFromCluster(cluster, t)
	defer func() {
		session.Query("DELETE from system.peers where peer = ?", "169.254.235.45").Exec()
		session.Close()
	}()

	// check we can perform a query
	iter := session.Query("select peer from system.peers").Iter()
	var peer string
	for iter.Scan(&peer) {
	}
	if err := iter.Close(); err != nil {
		t.Fatal(err)
	}
}

//TestUseStatementError checks to make sure the correct error is returned when the user tries to execute a use statement.
func TestUseStatementError(t *testing.T) {
	session := createSession(t)
	defer session.Close()

	if err := session.Query("USE gocql_test").Exec(); err != nil {
		if err != ErrUseStmt {
			t.Fatalf("expected ErrUseStmt, got " + err.Error())
		}
	} else {
		t.Fatal("expected err, got nil.")
	}
}

//TestInvalidKeyspace checks that an invalid keyspace will return promptly and without a flood of connections
func TestInvalidKeyspace(t *testing.T) {
	cluster := createCluster()
	cluster.Keyspace = "invalidKeyspace"
	session, err := cluster.CreateSession()
	if err != nil {
		if err != ErrNoConnectionsStarted {
			t.Fatalf("Expected ErrNoConnections but got %v", err)
		}
	} else {
		session.Close() //Clean up the session
		t.Fatal("expected err, got nil.")
	}
}

func TestTracing(t *testing.T) {
	session := createSession(t)
	defer session.Close()

	if err := createTable(session, `CREATE TABLE gocql_test.trace (id int primary key)`); err != nil {
		t.Fatal("create:", err)
	}

	buf := &bytes.Buffer{}
	trace := &traceWriter{session: session, w: buf}
	if err := session.Query(`INSERT INTO trace (id) VALUES (?)`, 42).Trace(trace).Exec(); err != nil {
		t.Fatal("insert:", err)
	} else if buf.Len() == 0 {
		t.Fatal("insert: failed to obtain any tracing")
	}
	trace.mu.Lock()
	buf.Reset()
	trace.mu.Unlock()

	var value int
	if err := session.Query(`SELECT id FROM trace WHERE id = ?`, 42).Trace(trace).Scan(&value); err != nil {
		t.Fatal("select:", err)
	} else if value != 42 {
		t.Fatalf("value: expected %d, got %d", 42, value)
	} else if buf.Len() == 0 {
		t.Fatal("select: failed to obtain any tracing")
	}

	// also works from session tracer
	session.SetTrace(trace)
	trace.mu.Lock()
	buf.Reset()
	trace.mu.Unlock()
	if err := session.Query(`SELECT id FROM trace WHERE id = ?`, 42).Scan(&value); err != nil {
		t.Fatal("select:", err)
	}
	if buf.Len() == 0 {
		t.Fatal("select: failed to obtain any tracing")
	}
}

func TestObserve(t *testing.T) {
	session := createSession(t)
	defer session.Close()

	if err := createTable(session, `CREATE TABLE gocql_test.observe (id int primary key)`); err != nil {
		t.Fatal("create:", err)
	}

	var (
		observedErr      error
		observedKeyspace string
		observedStmt     string
	)

	const keyspace = "gocql_test"

	resetObserved := func() {
		observedErr = errors.New("placeholder only") // used to distinguish err=nil cases
		observedKeyspace = ""
		observedStmt = ""
	}

	observer := funcQueryObserver(func(ctx context.Context, o ObservedQuery) {
		observedKeyspace = o.Keyspace
		observedStmt = o.Statement
		observedErr = o.Err
	})

	// select before inserted, will error but the reporting is err=nil as the query is valid
	resetObserved()
	var value int
	if err := session.Query(`SELECT id FROM observe WHERE id = ?`, 43).Observer(observer).Scan(&value); err == nil {
		t.Fatal("select: expected error")
	} else if observedErr != nil {
		t.Fatalf("select: observed error expected nil, got %q", observedErr)
	} else if observedKeyspace != keyspace {
		t.Fatal("select: unexpected observed keyspace", observedKeyspace)
	} else if observedStmt != `SELECT id FROM observe WHERE id = ?` {
		t.Fatal("select: unexpected observed stmt", observedStmt)
	}

	resetObserved()
	if err := session.Query(`INSERT INTO observe (id) VALUES (?)`, 42).Observer(observer).Exec(); err != nil {
		t.Fatal("insert:", err)
	} else if observedErr != nil {
		t.Fatal("insert:", observedErr)
	} else if observedKeyspace != keyspace {
		t.Fatal("insert: unexpected observed keyspace", observedKeyspace)
	} else if observedStmt != `INSERT INTO observe (id) VALUES (?)` {
		t.Fatal("insert: unexpected observed stmt", observedStmt)
	}

	resetObserved()
	value = 0
	if err := session.Query(`SELECT id FROM observe WHERE id = ?`, 42).Observer(observer).Scan(&value); err != nil {
		t.Fatal("select:", err)
	} else if value != 42 {
		t.Fatalf("value: expected %d, got %d", 42, value)
	} else if observedErr != nil {
		t.Fatal("select:", observedErr)
	} else if observedKeyspace != keyspace {
		t.Fatal("select: unexpected observed keyspace", observedKeyspace)
	} else if observedStmt != `SELECT id FROM observe WHERE id = ?` {
		t.Fatal("select: unexpected observed stmt", observedStmt)
	}

	// also works from session observer
	resetObserved()
	oSession := createSession(t, func(config *ClusterConfig) { config.QueryObserver = observer })
	if err := oSession.Query(`SELECT id FROM observe WHERE id = ?`, 42).Scan(&value); err != nil {
		t.Fatal("select:", err)
	} else if observedErr != nil {
		t.Fatal("select:", err)
	} else if observedKeyspace != keyspace {
		t.Fatal("select: unexpected observed keyspace", observedKeyspace)
	} else if observedStmt != `SELECT id FROM observe WHERE id = ?` {
		t.Fatal("select: unexpected observed stmt", observedStmt)
	}

	// reports errors when the query is poorly formed
	resetObserved()
	value = 0
	if err := session.Query(`SELECT id FROM unknown_table WHERE id = ?`, 42).Observer(observer).Scan(&value); err == nil {
		t.Fatal("select: expecting error")
	} else if observedErr == nil {
		t.Fatal("select: expecting observed error")
	} else if observedKeyspace != keyspace {
		t.Fatal("select: unexpected observed keyspace", observedKeyspace)
	} else if observedStmt != `SELECT id FROM unknown_table WHERE id = ?` {
		t.Fatal("select: unexpected observed stmt", observedStmt)
	}
}

func TestObserve_Pagination(t *testing.T) {
	session := createSession(t)
	defer session.Close()

	if err := createTable(session, `CREATE TABLE gocql_test.observe2 (id int, PRIMARY KEY (id))`); err != nil {
		t.Fatal("create:", err)
	}

	var observedRows int

	resetObserved := func() {
		observedRows = -1
	}

	observer := funcQueryObserver(func(ctx context.Context, o ObservedQuery) {
		observedRows = o.Rows
	})

	// insert 100 entries, relevant for pagination
	for i := 0; i < 50; i++ {
		if err := session.Query(`INSERT INTO observe2 (id) VALUES (?)`, i).Exec(); err != nil {
			t.Fatal("insert:", err)
		}
	}

	resetObserved()

	// read the 100 entries in paginated entries of size 10. Expecting 5 observations, each with 10 rows
	scanner := session.Query(`SELECT id FROM observe2 LIMIT 100`).
		Observer(observer).
		PageSize(10).
		Iter().Scanner()
	for i := 0; i < 50; i++ {
		if !scanner.Next() {
			t.Fatalf("next: should still be true: %d", i)
		}
		if i%10 == 0 {
			if observedRows != 10 {
				t.Fatalf("next: expecting a paginated query with 10 entries, got: %d (%d)", observedRows, i)
			}
		} else if observedRows != -1 {
			t.Fatalf("next: not expecting paginated query (-1 entries), got: %d", observedRows)
		}

		resetObserved()
	}

	if scanner.Next() {
		t.Fatal("next: no more entries where expected")
	}
}

func TestPaging(t *testing.T) {
	session := createSession(t)
	defer session.Close()

	if session.cfg.ProtoVersion == 1 {
		t.Skip("Paging not supported. Please use Cassandra >= 2.0")
	}

	if err := createTable(session, "CREATE TABLE gocql_test.paging (id int primary key)"); err != nil {
		t.Fatal("create table:", err)
	}
	for i := 0; i < 100; i++ {
		if err := session.Query("INSERT INTO paging (id) VALUES (?)", i).Exec(); err != nil {
			t.Fatal("insert:", err)
		}
	}

	iter := session.Query("SELECT id FROM paging").PageSize(10).Iter()
	var id int
	count := 0
	for iter.Scan(&id) {
		count++
	}
	if err := iter.Close(); err != nil {
		t.Fatal("close:", err)
	}
	if count != 100 {
		t.Fatalf("expected %d, got %d", 100, count)
	}
}

func TestCAS(t *testing.T) {
	cluster := createCluster()
	cluster.SerialConsistency = LocalSerial
	session := createSessionFromCluster(cluster, t)
	defer session.Close()

	if session.cfg.ProtoVersion == 1 {
		t.Skip("lightweight transactions not supported. Please use Cassandra >= 2.0")
	}

	if err := createTable(session, `CREATE TABLE gocql_test.cas_table (
			title         varchar,
			revid   	  timeuuid,
			last_modified timestamp,
			PRIMARY KEY (title, revid)
		)`); err != nil {
		t.Fatal("create:", err)
	}

	title, revid, modified := "baz", TimeUUID(), time.Now()
	var titleCAS string
	var revidCAS UUID
	var modifiedCAS time.Time

	if applied, err := session.Query(`INSERT INTO cas_table (title, revid, last_modified)
		VALUES (?, ?, ?) IF NOT EXISTS`,
		title, revid, modified).ScanCAS(&titleCAS, &revidCAS, &modifiedCAS); err != nil {
		t.Fatal("insert:", err)
	} else if !applied {
		t.Fatal("insert should have been applied")
	}

	if applied, err := session.Query(`INSERT INTO cas_table (title, revid, last_modified)
		VALUES (?, ?, ?) IF NOT EXISTS`,
		title, revid, modified).ScanCAS(&titleCAS, &revidCAS, &modifiedCAS); err != nil {
		t.Fatal("insert:", err)
	} else if applied {
		t.Fatal("insert should not have been applied")
	} else if title != titleCAS || revid != revidCAS {
		t.Fatalf("expected %s/%v/%v but got %s/%v/%v", title, revid, modified, titleCAS, revidCAS, modifiedCAS)
	}

	tenSecondsLater := modified.Add(10 * time.Second)

	if applied, err := session.Query(`DELETE FROM cas_table WHERE title = ? and revid = ? IF last_modified = ?`,
		title, revid, tenSecondsLater).ScanCAS(&modifiedCAS); err != nil {
		t.Fatal("delete:", err)
	} else if applied {
		t.Fatal("delete should have not been applied")
	}

	if modifiedCAS.Unix() != tenSecondsLater.Add(-10*time.Second).Unix() {
		t.Fatalf("Was expecting modified CAS to be %v; but was one second later", modifiedCAS.UTC())
	}

	if _, err := session.Query(`DELETE FROM cas_table WHERE title = ? and revid = ? IF last_modified = ?`,
		title, revid, tenSecondsLater).ScanCAS(); !strings.HasPrefix(err.Error(), "gocql: not enough columns to scan into") {
		t.Fatalf("delete: was expecting count mismatch error but got: %q", err.Error())
	}

	if applied, err := session.Query(`DELETE FROM cas_table WHERE title = ? and revid = ? IF last_modified = ?`,
		title, revid, modified).ScanCAS(&modifiedCAS); err != nil {
		t.Fatal("delete:", err)
	} else if !applied {
		t.Fatal("delete should have been applied")
	}

	if err := session.Query(`TRUNCATE cas_table`).Exec(); err != nil {
		t.Fatal("truncate:", err)
	}

	successBatch := session.NewBatch(LoggedBatch)
	successBatch.Query("INSERT INTO cas_table (title, revid, last_modified) VALUES (?, ?, ?) IF NOT EXISTS", title, revid, modified)
	if applied, _, err := session.ExecuteBatchCAS(successBatch, &titleCAS, &revidCAS, &modifiedCAS); err != nil {
		t.Fatal("insert:", err)
	} else if !applied {
		t.Fatalf("insert should have been applied: title=%v revID=%v modified=%v", titleCAS, revidCAS, modifiedCAS)
	}

	successBatch = session.NewBatch(LoggedBatch)
	successBatch.Query("INSERT INTO cas_table (title, revid, last_modified) VALUES (?, ?, ?) IF NOT EXISTS", title+"_foo", revid, modified)
	casMap := make(map[string]interface{})
	if applied, _, err := session.MapExecuteBatchCAS(successBatch, casMap); err != nil {
		t.Fatal("insert:", err)
	} else if !applied {
		t.Fatal("insert should have been applied")
	}

	failBatch := session.NewBatch(LoggedBatch)
	failBatch.Query("INSERT INTO cas_table (title, revid, last_modified) VALUES (?, ?, ?) IF NOT EXISTS", title, revid, modified)
	if applied, _, err := session.ExecuteBatchCAS(successBatch, &titleCAS, &revidCAS, &modifiedCAS); err != nil {
		t.Fatal("insert:", err)
	} else if applied {
		t.Fatalf("insert should have been applied: title=%v revID=%v modified=%v", titleCAS, revidCAS, modifiedCAS)
	}

	insertBatch := session.NewBatch(LoggedBatch)
	insertBatch.Query("INSERT INTO cas_table (title, revid, last_modified) VALUES ('_foo', 2c3af400-73a4-11e5-9381-29463d90c3f0, DATEOF(NOW()))")
	insertBatch.Query("INSERT INTO cas_table (title, revid, last_modified) VALUES ('_foo', 3e4ad2f1-73a4-11e5-9381-29463d90c3f0, DATEOF(NOW()))")
	if err := session.ExecuteBatch(insertBatch); err != nil {
		t.Fatal("insert:", err)
	}

	failBatch = session.NewBatch(LoggedBatch)
	failBatch.Query("UPDATE cas_table SET last_modified = DATEOF(NOW()) WHERE title='_foo' AND revid=2c3af400-73a4-11e5-9381-29463d90c3f0 IF last_modified=DATEOF(NOW());")
	failBatch.Query("UPDATE cas_table SET last_modified = DATEOF(NOW()) WHERE title='_foo' AND revid=3e4ad2f1-73a4-11e5-9381-29463d90c3f0 IF last_modified=DATEOF(NOW());")
	if applied, iter, err := session.ExecuteBatchCAS(failBatch, &titleCAS, &revidCAS, &modifiedCAS); err != nil {
		t.Fatal("insert:", err)
	} else if applied {
		t.Fatalf("insert should have been applied: title=%v revID=%v modified=%v", titleCAS, revidCAS, modifiedCAS)
	} else {
		if scan := iter.Scan(&applied, &titleCAS, &revidCAS, &modifiedCAS); scan && applied {
			t.Fatalf("insert should have been applied: title=%v revID=%v modified=%v", titleCAS, revidCAS, modifiedCAS)
		} else if !scan {
			t.Fatal("should have scanned another row")
		}
		if err := iter.Close(); err != nil {
			t.Fatal("scan:", err)
		}
	}
}

func TestDurationType(t *testing.T) {
	session := createSession(t)
	defer session.Close()

	if session.cfg.ProtoVersion < 5 {
		t.Skip("Duration type is not supported. Please use protocol version >= 4 and cassandra version >= 3.11")
	}

	if err := createTable(session, `CREATE TABLE gocql_test.duration_table (
		k int primary key, v duration
	)`); err != nil {
		t.Fatal("create:", err)
	}

	durations := []Duration{
		Duration{
			Months:      250,
			Days:        500,
			Nanoseconds: 300010001,
		},
		Duration{
			Months:      -250,
			Days:        -500,
			Nanoseconds: -300010001,
		},
		Duration{
			Months:      0,
			Days:        128,
			Nanoseconds: 127,
		},
		Duration{
			Months:      0x7FFFFFFF,
			Days:        0x7FFFFFFF,
			Nanoseconds: 0x7FFFFFFFFFFFFFFF,
		},
	}
	for _, durationSend := range durations {
		if err := session.Query(`INSERT INTO gocql_test.duration_table (k, v) VALUES (1, ?)`, durationSend).Exec(); err != nil {
			t.Fatal(err)
		}

		var id int
		var duration Duration
		if err := session.Query(`SELECT k, v FROM gocql_test.duration_table`).Scan(&id, &duration); err != nil {
			t.Fatal(err)
		}
		if duration.Months != durationSend.Months || duration.Days != durationSend.Days || duration.Nanoseconds != durationSend.Nanoseconds {
			t.Fatalf("Unexpeted value returned, expected=%v, received=%v", durationSend, duration)
		}
	}
}

func TestMapScanCAS(t *testing.T) {
	session := createSession(t)
	defer session.Close()

	if session.cfg.ProtoVersion == 1 {
		t.Skip("lightweight transactions not supported. Please use Cassandra >= 2.0")
	}

	if err := createTable(session, `CREATE TABLE gocql_test.cas_table2 (
			title         varchar,
			revid   	  timeuuid,
			last_modified timestamp,
			deleted boolean,
			PRIMARY KEY (title, revid)
		)`); err != nil {
		t.Fatal("create:", err)
	}

	title, revid, modified, deleted := "baz", TimeUUID(), time.Now(), false
	mapCAS := map[string]interface{}{}

	if applied, err := session.Query(`INSERT INTO cas_table2 (title, revid, last_modified, deleted)
		VALUES (?, ?, ?, ?) IF NOT EXISTS`,
		title, revid, modified, deleted).MapScanCAS(mapCAS); err != nil {
		t.Fatal("insert:", err)
	} else if !applied {
		t.Fatalf("insert should have been applied: title=%v revID=%v modified=%v", title, revid, modified)
	}

	mapCAS = map[string]interface{}{}
	if applied, err := session.Query(`INSERT INTO cas_table2 (title, revid, last_modified, deleted)
		VALUES (?, ?, ?, ?) IF NOT EXISTS`,
		title, revid, modified, deleted).MapScanCAS(mapCAS); err != nil {
		t.Fatal("insert:", err)
	} else if applied {
		t.Fatalf("insert should have been applied: title=%v revID=%v modified=%v", title, revid, modified)
	} else if title != mapCAS["title"] || revid != mapCAS["revid"] || deleted != mapCAS["deleted"] {
		t.Fatalf("expected %s/%v/%v/%v but got %s/%v/%v%v", title, revid, modified, false, mapCAS["title"], mapCAS["revid"], mapCAS["last_modified"], mapCAS["deleted"])
	}

}

func TestBatch(t *testing.T) {
	session := createSession(t)
	defer session.Close()

	if session.cfg.ProtoVersion == 1 {
		t.Skip("atomic batches not supported. Please use Cassandra >= 2.0")
	}

	if err := createTable(session, `CREATE TABLE gocql_test.batch_table (id int primary key)`); err != nil {
		t.Fatal("create table:", err)
	}

	batch := session.NewBatch(LoggedBatch)
	for i := 0; i < 100; i++ {
		batch.Query(`INSERT INTO batch_table (id) VALUES (?)`, i)
	}

	if err := session.ExecuteBatch(batch); err != nil {
		t.Fatal("execute batch:", err)
	}

	count := 0
	if err := session.Query(`SELECT COUNT(*) FROM batch_table`).Scan(&count); err != nil {
		t.Fatal("select count:", err)
	} else if count != 100 {
		t.Fatalf("count: expected %d, got %d\n", 100, count)
	}
}

func TestUnpreparedBatch(t *testing.T) {
	t.Skip("FLAKE skipping")
	session := createSession(t)
	defer session.Close()

	if session.cfg.ProtoVersion == 1 {
		t.Skip("atomic batches not supported. Please use Cassandra >= 2.0")
	}

	if err := createTable(session, `CREATE TABLE gocql_test.batch_unprepared (id int primary key, c counter)`); err != nil {
		t.Fatal("create table:", err)
	}

	var batch *Batch
	if session.cfg.ProtoVersion == 2 {
		batch = session.NewBatch(CounterBatch)
	} else {
		batch = session.NewBatch(UnloggedBatch)
	}

	for i := 0; i < 100; i++ {
		batch.Query(`UPDATE batch_unprepared SET c = c + 1 WHERE id = 1`)
	}

	if err := session.ExecuteBatch(batch); err != nil {
		t.Fatal("execute batch:", err)
	}

	count := 0
	if err := session.Query(`SELECT COUNT(*) FROM batch_unprepared`).Scan(&count); err != nil {
		t.Fatal("select count:", err)
	} else if count != 1 {
		t.Fatalf("count: expected %d, got %d\n", 100, count)
	}

	if err := session.Query(`SELECT c FROM batch_unprepared`).Scan(&count); err != nil {
		t.Fatal("select count:", err)
	} else if count != 100 {
		t.Fatalf("count: expected %d, got %d\n", 100, count)
	}
}

// TestBatchLimit tests gocql to make sure batch operations larger than the maximum
// statement limit are not submitted to a cassandra node.
func TestBatchLimit(t *testing.T) {
	session := createSession(t)
	defer session.Close()

	if session.cfg.ProtoVersion == 1 {
		t.Skip("atomic batches not supported. Please use Cassandra >= 2.0")
	}

	if err := createTable(session, `CREATE TABLE gocql_test.batch_table2 (id int primary key)`); err != nil {
		t.Fatal("create table:", err)
	}

	batch := session.NewBatch(LoggedBatch)
	for i := 0; i < 65537; i++ {
		batch.Query(`INSERT INTO batch_table2 (id) VALUES (?)`, i)
	}
	if err := session.ExecuteBatch(batch); err != ErrTooManyStmts {
		t.Fatal("gocql attempted to execute a batch larger than the support limit of statements.")
	}

}

func TestWhereIn(t *testing.T) {
	session := createSession(t)
	defer session.Close()

	if err := createTable(session, `CREATE TABLE gocql_test.where_in_table (id int, cluster int, primary key (id,cluster))`); err != nil {
		t.Fatal("create table:", err)
	}

	if err := session.Query("INSERT INTO where_in_table (id, cluster) VALUES (?,?)", 100, 200).Exec(); err != nil {
		t.Fatal("insert:", err)
	}

	iter := session.Query("SELECT * FROM where_in_table WHERE id = ? AND cluster IN (?)", 100, 200).Iter()
	var id, cluster int
	count := 0
	for iter.Scan(&id, &cluster) {
		count++
	}

	if id != 100 || cluster != 200 {
		t.Fatalf("Was expecting id and cluster to be (100,200) but were (%d,%d)", id, cluster)
	}
}

// TestTooManyQueryArgs tests to make sure the library correctly handles the application level bug
// whereby too many query arguments are passed to a query
func TestTooManyQueryArgs(t *testing.T) {
	session := createSession(t)
	defer session.Close()

	if session.cfg.ProtoVersion == 1 {
		t.Skip("atomic batches not supported. Please use Cassandra >= 2.0")
	}

	if err := createTable(session, `CREATE TABLE gocql_test.too_many_query_args (id int primary key, value int)`); err != nil {
		t.Fatal("create table:", err)
	}

	_, err := session.Query(`SELECT * FROM too_many_query_args WHERE id = ?`, 1, 2).Iter().SliceMap()

	if err == nil {
		t.Fatal("'`SELECT * FROM too_many_query_args WHERE id = ?`, 1, 2' should return an error")
	}

	batch := session.NewBatch(UnloggedBatch)
	batch.Query("INSERT INTO too_many_query_args (id, value) VALUES (?, ?)", 1, 2, 3)
	err = session.ExecuteBatch(batch)

	if err == nil {
		t.Fatal("'`INSERT INTO too_many_query_args (id, value) VALUES (?, ?)`, 1, 2, 3' should return an error")
	}

	// TODO: should indicate via an error code that it is an invalid arg?

}

// TestNotEnoughQueryArgs tests to make sure the library correctly handles the application level bug
// whereby not enough query arguments are passed to a query
func TestNotEnoughQueryArgs(t *testing.T) {
	session := createSession(t)
	defer session.Close()

	if session.cfg.ProtoVersion == 1 {
		t.Skip("atomic batches not supported. Please use Cassandra >= 2.0")
	}

	if err := createTable(session, `CREATE TABLE gocql_test.not_enough_query_args (id int, cluster int, value int, primary key (id, cluster))`); err != nil {
		t.Fatal("create table:", err)
	}

	_, err := session.Query(`SELECT * FROM not_enough_query_args WHERE id = ? and cluster = ?`, 1).Iter().SliceMap()

	if err == nil {
		t.Fatal("'`SELECT * FROM not_enough_query_args WHERE id = ? and cluster = ?`, 1' should return an error")
	}

	batch := session.NewBatch(UnloggedBatch)
	batch.Query("INSERT INTO not_enough_query_args (id, cluster, value) VALUES (?, ?, ?)", 1, 2)
	err = session.ExecuteBatch(batch)

	if err == nil {
		t.Fatal("'`INSERT INTO not_enough_query_args (id, cluster, value) VALUES (?, ?, ?)`, 1, 2' should return an error")
	}
}

// TestCreateSessionTimeout tests to make sure the CreateSession function timeouts out correctly
// and prevents an infinite loop of connection retries.
func TestCreateSessionTimeout(t *testing.T) {
	ctx, cancel := context.WithCancel(context.Background())
	defer cancel()

	go func() {
		select {
		case <-time.After(2 * time.Second):
			t.Error("no startup timeout")
		case <-ctx.Done():
		}
	}()

	cluster := createCluster()
	cluster.Hosts = []string{"127.0.0.1:1"}
	session, err := cluster.CreateSession()
	if err == nil {
		session.Close()
		t.Fatal("expected ErrNoConnectionsStarted, but no error was returned.")
	}
}

func TestReconnection(t *testing.T) {
	cluster := createCluster()
	cluster.ReconnectInterval = 1 * time.Second
	session := createSessionFromCluster(cluster, t)
	defer session.Close()

	h := session.ring.allHosts()[0]
	session.handleNodeDown(h.ConnectAddress(), h.Port())

	if h.State() != NodeDown {
		t.Fatal("Host should be NodeDown but not.")
	}

	time.Sleep(cluster.ReconnectInterval + h.Version().nodeUpDelay() + 1*time.Second)

	if h.State() != NodeUp {
		t.Fatal("Host should be NodeUp but not. Failed to reconnect.")
	}
}

type FullName struct {
	FirstName string
	LastName  string
}

func (n FullName) MarshalCQL(info TypeInfo) ([]byte, error) {
	return []byte(n.FirstName + " " + n.LastName), nil
}

func (n *FullName) UnmarshalCQL(info TypeInfo, data []byte) error {
	t := strings.SplitN(string(data), " ", 2)
	n.FirstName, n.LastName = t[0], t[1]
	return nil
}

func TestMapScanWithRefMap(t *testing.T) {
	session := createSession(t)
	defer session.Close()
	if err := createTable(session, `CREATE TABLE gocql_test.scan_map_ref_table (
			testtext       text PRIMARY KEY,
			testfullname   text,
			testint        int,
		)`); err != nil {
		t.Fatal("create table:", err)
	}
	m := make(map[string]interface{})
	m["testtext"] = "testtext"
	m["testfullname"] = FullName{"John", "Doe"}
	m["testint"] = 100

	if err := session.Query(`INSERT INTO scan_map_ref_table (testtext, testfullname, testint) values (?,?,?)`,
		m["testtext"], m["testfullname"], m["testint"]).Exec(); err != nil {
		t.Fatal("insert:", err)
	}

	var testText string
	var testFullName FullName
	ret := map[string]interface{}{
		"testtext":     &testText,
		"testfullname": &testFullName,
		// testint is not set here.
	}
	iter := session.Query(`SELECT * FROM scan_map_ref_table`).Iter()
	if ok := iter.MapScan(ret); !ok {
		t.Fatal("select:", iter.Close())
	} else {
		if ret["testtext"] != "testtext" {
			t.Fatal("returned testtext did not match")
		}
		f := ret["testfullname"].(FullName)
		if f.FirstName != "John" || f.LastName != "Doe" {
			t.Fatal("returned testfullname did not match")
		}
		if ret["testint"] != 100 {
			t.Fatal("returned testinit did not match")
		}
	}
	if testText != "testtext" {
		t.Fatal("returned testtext did not match")
	}
	if testFullName.FirstName != "John" || testFullName.LastName != "Doe" {
		t.Fatal("returned testfullname did not match")
	}

	// using MapScan to read a nil int value
	intp := new(int64)
	ret = map[string]interface{}{
		"testint": &intp,
	}
	if err := session.Query("INSERT INTO scan_map_ref_table(testtext, testint) VALUES(?, ?)", "null-int", nil).Exec(); err != nil {
		t.Fatal(err)
	}
	err := session.Query(`SELECT testint FROM scan_map_ref_table WHERE testtext = ?`, "null-int").MapScan(ret)
	if err != nil {
		t.Fatal(err)
	} else if v := ret["testint"].(*int64); v != nil {
		t.Fatalf("testint should be nil got %+#v", v)
	}

}

func TestMapScan(t *testing.T) {
	session := createSession(t)
	defer session.Close()
	if err := createTable(session, `CREATE TABLE gocql_test.scan_map_table (
			fullname       text PRIMARY KEY,
			age            int,
			address        inet,
		)`); err != nil {
		t.Fatal("create table:", err)
	}

	if err := session.Query(`INSERT INTO scan_map_table (fullname, age, address) values (?,?,?)`,
		"Grace Hopper", 31, net.ParseIP("10.0.0.1")).Exec(); err != nil {
		t.Fatal("insert:", err)
	}
	if err := session.Query(`INSERT INTO scan_map_table (fullname, age, address) values (?,?,?)`,
		"Ada Lovelace", 30, net.ParseIP("10.0.0.2")).Exec(); err != nil {
		t.Fatal("insert:", err)
	}

	iter := session.Query(`SELECT * FROM scan_map_table`).Iter()

	// First iteration
	row := make(map[string]interface{})
	if !iter.MapScan(row) {
		t.Fatal("select:", iter.Close())
	}
	assertEqual(t, "fullname", "Ada Lovelace", row["fullname"])
	assertEqual(t, "age", 30, row["age"])
	assertEqual(t, "address", "10.0.0.2", row["address"])

	// Second iteration using a new map
	row = make(map[string]interface{})
	if !iter.MapScan(row) {
		t.Fatal("select:", iter.Close())
	}
	assertEqual(t, "fullname", "Grace Hopper", row["fullname"])
	assertEqual(t, "age", 31, row["age"])
	assertEqual(t, "address", "10.0.0.1", row["address"])
}

func TestSliceMap(t *testing.T) {
	session := createSession(t)
	defer session.Close()
	if err := createTable(session, `CREATE TABLE gocql_test.slice_map_table (
			testuuid       timeuuid PRIMARY KEY,
			testtimestamp  timestamp,
			testvarchar    varchar,
			testbigint     bigint,
			testblob       blob,
			testbool       boolean,
			testfloat      float,
			testdouble     double,
			testint        int,
			testdecimal    decimal,
			testlist       list<text>,
			testset        set<int>,
			testmap        map<varchar, varchar>,
			testvarint     varint,
			testinet			 inet
		)`); err != nil {
		t.Fatal("create table:", err)
	}
	m := make(map[string]interface{})

	bigInt := new(big.Int)
	if _, ok := bigInt.SetString("830169365738487321165427203929228", 10); !ok {
		t.Fatal("Failed setting bigint by string")
	}

	m["testuuid"] = TimeUUID()
	m["testvarchar"] = "Test VarChar"
	m["testbigint"] = time.Now().Unix()
	m["testtimestamp"] = time.Now().Truncate(time.Millisecond).UTC()
	m["testblob"] = []byte("test blob")
	m["testbool"] = true
	m["testfloat"] = float32(4.564)
	m["testdouble"] = float64(4.815162342)
	m["testint"] = 2343
	m["testdecimal"] = inf.NewDec(100, 0)
	m["testlist"] = []string{"quux", "foo", "bar", "baz", "quux"}
	m["testset"] = []int{1, 2, 3, 4, 5, 6, 7, 8, 9}
	m["testmap"] = map[string]string{"field1": "val1", "field2": "val2", "field3": "val3"}
	m["testvarint"] = bigInt
	m["testinet"] = "213.212.2.19"
	sliceMap := []map[string]interface{}{m}
	if err := session.Query(`INSERT INTO slice_map_table (testuuid, testtimestamp, testvarchar, testbigint, testblob, testbool, testfloat, testdouble, testint, testdecimal, testlist, testset, testmap, testvarint, testinet) VALUES (?, ?, ?, ?, ?, ?, ?, ?, ?, ?, ?, ?, ?, ?, ?)`,
		m["testuuid"], m["testtimestamp"], m["testvarchar"], m["testbigint"], m["testblob"], m["testbool"], m["testfloat"], m["testdouble"], m["testint"], m["testdecimal"], m["testlist"], m["testset"], m["testmap"], m["testvarint"], m["testinet"]).Exec(); err != nil {
		t.Fatal("insert:", err)
	}
	if returned, retErr := session.Query(`SELECT * FROM slice_map_table`).Iter().SliceMap(); retErr != nil {
		t.Fatal("select:", retErr)
	} else {
		matchSliceMap(t, sliceMap, returned[0])
	}

	// Test for Iter.MapScan()
	{
		testMap := make(map[string]interface{})
		if !session.Query(`SELECT * FROM slice_map_table`).Iter().MapScan(testMap) {
			t.Fatal("MapScan failed to work with one row")
		}
		matchSliceMap(t, sliceMap, testMap)
	}

	// Test for Query.MapScan()
	{
		testMap := make(map[string]interface{})
		if session.Query(`SELECT * FROM slice_map_table`).MapScan(testMap) != nil {
			t.Fatal("MapScan failed to work with one row")
		}
		matchSliceMap(t, sliceMap, testMap)
	}
}
func matchSliceMap(t *testing.T, sliceMap []map[string]interface{}, testMap map[string]interface{}) {
	if sliceMap[0]["testuuid"] != testMap["testuuid"] {
		t.Fatal("returned testuuid did not match")
	}
	if sliceMap[0]["testtimestamp"] != testMap["testtimestamp"] {
		t.Fatal("returned testtimestamp did not match")
	}
	if sliceMap[0]["testvarchar"] != testMap["testvarchar"] {
		t.Fatal("returned testvarchar did not match")
	}
	if sliceMap[0]["testbigint"] != testMap["testbigint"] {
		t.Fatal("returned testbigint did not match")
	}
	if !reflect.DeepEqual(sliceMap[0]["testblob"], testMap["testblob"]) {
		t.Fatal("returned testblob did not match")
	}
	if sliceMap[0]["testbool"] != testMap["testbool"] {
		t.Fatal("returned testbool did not match")
	}
	if sliceMap[0]["testfloat"] != testMap["testfloat"] {
		t.Fatal("returned testfloat did not match")
	}
	if sliceMap[0]["testdouble"] != testMap["testdouble"] {
		t.Fatal("returned testdouble did not match")
	}
	if sliceMap[0]["testinet"] != testMap["testinet"] {
		t.Fatal("returned testinet did not match")
	}

	expectedDecimal := sliceMap[0]["testdecimal"].(*inf.Dec)
	returnedDecimal := testMap["testdecimal"].(*inf.Dec)

	if expectedDecimal.Cmp(returnedDecimal) != 0 {
		t.Fatal("returned testdecimal did not match")
	}

	if !reflect.DeepEqual(sliceMap[0]["testlist"], testMap["testlist"]) {
		t.Fatal("returned testlist did not match")
	}
	if !reflect.DeepEqual(sliceMap[0]["testset"], testMap["testset"]) {
		t.Fatal("returned testset did not match")
	}
	if !reflect.DeepEqual(sliceMap[0]["testmap"], testMap["testmap"]) {
		t.Fatal("returned testmap did not match")
	}
	if sliceMap[0]["testint"] != testMap["testint"] {
		t.Fatal("returned testint did not match")
	}
}

func TestSmallInt(t *testing.T) {
	session := createSession(t)
	defer session.Close()

	if session.cfg.ProtoVersion < protoVersion4 {
		t.Skip("smallint is only supported in cassandra 2.2+")
	}

	if err := createTable(session, `CREATE TABLE gocql_test.smallint_table (
			testsmallint  smallint PRIMARY KEY,
		)`); err != nil {
		t.Fatal("create table:", err)
	}
	m := make(map[string]interface{})
	m["testsmallint"] = int16(2)
	sliceMap := []map[string]interface{}{m}
	if err := session.Query(`INSERT INTO smallint_table (testsmallint) VALUES (?)`,
		m["testsmallint"]).Exec(); err != nil {
		t.Fatal("insert:", err)
	}
	if returned, retErr := session.Query(`SELECT * FROM smallint_table`).Iter().SliceMap(); retErr != nil {
		t.Fatal("select:", retErr)
	} else {
		if sliceMap[0]["testsmallint"] != returned[0]["testsmallint"] {
			t.Fatal("returned testsmallint did not match")
		}
	}
}

func TestScanWithNilArguments(t *testing.T) {
	session := createSession(t)
	defer session.Close()

	if err := createTable(session, `CREATE TABLE gocql_test.scan_with_nil_arguments (
			foo   varchar,
			bar   int,
			PRIMARY KEY (foo, bar)
	)`); err != nil {
		t.Fatal("create:", err)
	}
	for i := 1; i <= 20; i++ {
		if err := session.Query("INSERT INTO scan_with_nil_arguments (foo, bar) VALUES (?, ?)",
			"squares", i*i).Exec(); err != nil {
			t.Fatal("insert:", err)
		}
	}

	iter := session.Query("SELECT * FROM scan_with_nil_arguments WHERE foo = ?", "squares").Iter()
	var n int
	count := 0
	for iter.Scan(nil, &n) {
		count += n
	}
	if err := iter.Close(); err != nil {
		t.Fatal("close:", err)
	}
	if count != 2870 {
		t.Fatalf("expected %d, got %d", 2870, count)
	}
}

func TestScanCASWithNilArguments(t *testing.T) {
	session := createSession(t)
	defer session.Close()

	if session.cfg.ProtoVersion == 1 {
		t.Skip("lightweight transactions not supported. Please use Cassandra >= 2.0")
	}

	if err := createTable(session, `CREATE TABLE gocql_test.scan_cas_with_nil_arguments (
		foo   varchar,
		bar   varchar,
		PRIMARY KEY (foo, bar)
	)`); err != nil {
		t.Fatal("create:", err)
	}

	foo := "baz"
	var cas string

	if applied, err := session.Query(`INSERT INTO scan_cas_with_nil_arguments (foo, bar)
		VALUES (?, ?) IF NOT EXISTS`,
		foo, foo).ScanCAS(nil, nil); err != nil {
		t.Fatal("insert:", err)
	} else if !applied {
		t.Fatal("insert should have been applied")
	}

	if applied, err := session.Query(`INSERT INTO scan_cas_with_nil_arguments (foo, bar)
		VALUES (?, ?) IF NOT EXISTS`,
		foo, foo).ScanCAS(&cas, nil); err != nil {
		t.Fatal("insert:", err)
	} else if applied {
		t.Fatal("insert should not have been applied")
	} else if foo != cas {
		t.Fatalf("expected %v but got %v", foo, cas)
	}

	if applied, err := session.Query(`INSERT INTO scan_cas_with_nil_arguments (foo, bar)
		VALUES (?, ?) IF NOT EXISTS`,
		foo, foo).ScanCAS(nil, &cas); err != nil {
		t.Fatal("insert:", err)
	} else if applied {
		t.Fatal("insert should not have been applied")
	} else if foo != cas {
		t.Fatalf("expected %v but got %v", foo, cas)
	}
}

func TestRebindQueryInfo(t *testing.T) {
	session := createSession(t)
	defer session.Close()

	if err := createTable(session, "CREATE TABLE gocql_test.rebind_query (id int, value text, PRIMARY KEY (id))"); err != nil {
		t.Fatalf("failed to create table with error '%v'", err)
	}

	if err := session.Query("INSERT INTO rebind_query (id, value) VALUES (?, ?)", 23, "quux").Exec(); err != nil {
		t.Fatalf("insert into rebind_query failed, err '%v'", err)
	}

	if err := session.Query("INSERT INTO rebind_query (id, value) VALUES (?, ?)", 24, "w00t").Exec(); err != nil {
		t.Fatalf("insert into rebind_query failed, err '%v'", err)
	}

	q := session.Query("SELECT value FROM rebind_query WHERE ID = ?")
	q.Bind(23)

	iter := q.Iter()
	var value string
	for iter.Scan(&value) {
	}

	if value != "quux" {
		t.Fatalf("expected %v but got %v", "quux", value)
	}

	q.Bind(24)
	iter = q.Iter()

	for iter.Scan(&value) {
	}

	if value != "w00t" {
		t.Fatalf("expected %v but got %v", "w00t", value)
	}
}

//TestStaticQueryInfo makes sure that the application can manually bind query parameters using the simplest possible static binding strategy
func TestStaticQueryInfo(t *testing.T) {
	session := createSession(t)
	defer session.Close()

	if err := createTable(session, "CREATE TABLE gocql_test.static_query_info (id int, value text, PRIMARY KEY (id))"); err != nil {
		t.Fatalf("failed to create table with error '%v'", err)
	}

	if err := session.Query("INSERT INTO static_query_info (id, value) VALUES (?, ?)", 113, "foo").Exec(); err != nil {
		t.Fatalf("insert into static_query_info failed, err '%v'", err)
	}

	autobinder := func(q *QueryInfo) ([]interface{}, error) {
		values := make([]interface{}, 1)
		values[0] = 113
		return values, nil
	}

	qry := session.Bind("SELECT id, value FROM static_query_info WHERE id = ?", autobinder)

	if err := qry.Exec(); err != nil {
		t.Fatalf("expose query info failed, error '%v'", err)
	}

	iter := qry.Iter()

	var id int
	var value string

	iter.Scan(&id, &value)

	if err := iter.Close(); err != nil {
		t.Fatalf("query with exposed info failed, err '%v'", err)
	}

	if value != "foo" {
		t.Fatalf("Expected value %s, but got %s", "foo", value)
	}

}

type ClusteredKeyValue struct {
	Id      int
	Cluster int
	Value   string
}

func (kv *ClusteredKeyValue) Bind(q *QueryInfo) ([]interface{}, error) {
	values := make([]interface{}, len(q.Args))

	for i, info := range q.Args {
		fieldName := upcaseInitial(info.Name)
		value := reflect.ValueOf(kv)
		field := reflect.Indirect(value).FieldByName(fieldName)
		values[i] = field.Addr().Interface()
	}

	return values, nil
}

func upcaseInitial(str string) string {
	for i, v := range str {
		return string(unicode.ToUpper(v)) + str[i+1:]
	}
	return ""
}

//TestBoundQueryInfo makes sure that the application can manually bind query parameters using the query meta data supplied at runtime
func TestBoundQueryInfo(t *testing.T) {

	session := createSession(t)
	defer session.Close()

	if err := createTable(session, "CREATE TABLE gocql_test.clustered_query_info (id int, cluster int, value text, PRIMARY KEY (id, cluster))"); err != nil {
		t.Fatalf("failed to create table with error '%v'", err)
	}

	write := &ClusteredKeyValue{Id: 200, Cluster: 300, Value: "baz"}

	insert := session.Bind("INSERT INTO clustered_query_info (id, cluster, value) VALUES (?, ?,?)", write.Bind)

	if err := insert.Exec(); err != nil {
		t.Fatalf("insert into clustered_query_info failed, err '%v'", err)
	}

	read := &ClusteredKeyValue{Id: 200, Cluster: 300}

	qry := session.Bind("SELECT id, cluster, value FROM clustered_query_info WHERE id = ? and cluster = ?", read.Bind)

	iter := qry.Iter()

	var id, cluster int
	var value string

	iter.Scan(&id, &cluster, &value)

	if err := iter.Close(); err != nil {
		t.Fatalf("query with clustered_query_info info failed, err '%v'", err)
	}

	if value != "baz" {
		t.Fatalf("Expected value %s, but got %s", "baz", value)
	}

}

//TestBatchQueryInfo makes sure that the application can manually bind query parameters when executing in a batch
func TestBatchQueryInfo(t *testing.T) {
	session := createSession(t)
	defer session.Close()

	if session.cfg.ProtoVersion == 1 {
		t.Skip("atomic batches not supported. Please use Cassandra >= 2.0")
	}

	if err := createTable(session, "CREATE TABLE gocql_test.batch_query_info (id int, cluster int, value text, PRIMARY KEY (id, cluster))"); err != nil {
		t.Fatalf("failed to create table with error '%v'", err)
	}

	write := func(q *QueryInfo) ([]interface{}, error) {
		values := make([]interface{}, 3)
		values[0] = 4000
		values[1] = 5000
		values[2] = "bar"
		return values, nil
	}

	batch := session.NewBatch(LoggedBatch)
	batch.Bind("INSERT INTO batch_query_info (id, cluster, value) VALUES (?, ?,?)", write)

	if err := session.ExecuteBatch(batch); err != nil {
		t.Fatalf("batch insert into batch_query_info failed, err '%v'", err)
	}

	read := func(q *QueryInfo) ([]interface{}, error) {
		values := make([]interface{}, 2)
		values[0] = 4000
		values[1] = 5000
		return values, nil
	}

	qry := session.Bind("SELECT id, cluster, value FROM batch_query_info WHERE id = ? and cluster = ?", read)

	iter := qry.Iter()

	var id, cluster int
	var value string

	iter.Scan(&id, &cluster, &value)

	if err := iter.Close(); err != nil {
		t.Fatalf("query with batch_query_info info failed, err '%v'", err)
	}

	if value != "bar" {
		t.Fatalf("Expected value %s, but got %s", "bar", value)
	}
}

func getRandomConn(t *testing.T, session *Session) *Conn {
	conn := session.getConn()
	if conn == nil {
		t.Fatal("unable to get a connection")
	}
	return conn
}

func injectInvalidPreparedStatement(t *testing.T, session *Session, table string) (string, *Conn) {
	if err := createTable(session, `CREATE TABLE gocql_test.`+table+` (
			foo   varchar,
			bar   int,
			PRIMARY KEY (foo, bar)
	)`); err != nil {
		t.Fatal("create:", err)
	}

	stmt := "INSERT INTO " + table + " (foo, bar) VALUES (?, 7)"

	conn := getRandomConn(t, session)

	flight := new(inflightPrepare)
	key := session.stmtsLRU.keyFor(conn.addr, "", stmt)
	session.stmtsLRU.add(key, flight)

	flight.preparedStatment = &preparedStatment{
		id: []byte{'f', 'o', 'o', 'b', 'a', 'r'},
		request: preparedMetadata{
			resultMetadata: resultMetadata{
				colCount:       1,
				actualColCount: 1,
				columns: []ColumnInfo{
					{
						Keyspace: "gocql_test",
						Table:    table,
						Name:     "foo",
						TypeInfo: NativeType{
							typ: TypeVarchar,
						},
					},
				},
			},
		},
	}

	return stmt, conn
}

func TestPrepare_MissingSchemaPrepare(t *testing.T) {
	s := createSession(t)
	conn := getRandomConn(t, s)
	defer s.Close()

	insertQry := &Query{stmt: "INSERT INTO invalidschemaprep (val) VALUES (?)", values: []interface{}{5}, cons: s.cons,
		session: s, pageSize: s.pageSize, trace: s.trace,
		prefetch: s.prefetch, rt: s.cfg.RetryPolicy}

	if err := conn.executeQuery(insertQry).err; err == nil {
		t.Fatal("expected error, but got nil.")
	}

	if err := createTable(s, "CREATE TABLE gocql_test.invalidschemaprep (val int, PRIMARY KEY (val))"); err != nil {
		t.Fatal("create table:", err)
	}

	if err := conn.executeQuery(insertQry).err; err != nil {
		t.Fatal(err) // unconfigured columnfamily
	}
}

func TestPrepare_ReprepareStatement(t *testing.T) {
	session := createSession(t)
	defer session.Close()
	stmt, conn := injectInvalidPreparedStatement(t, session, "test_reprepare_statement")
	query := session.Query(stmt, "bar")
	if err := conn.executeQuery(query).Close(); err != nil {
		t.Fatalf("Failed to execute query for reprepare statement: %v", err)
	}
}

func TestPrepare_ReprepareBatch(t *testing.T) {
	session := createSession(t)
	defer session.Close()

	if session.cfg.ProtoVersion == 1 {
		t.Skip("atomic batches not supported. Please use Cassandra >= 2.0")
	}

	stmt, conn := injectInvalidPreparedStatement(t, session, "test_reprepare_statement_batch")
	batch := session.NewBatch(UnloggedBatch)
	batch.Query(stmt, "bar")
	if err := conn.executeBatch(batch).Close(); err != nil {
		t.Fatalf("Failed to execute query for reprepare statement: %v", err)
	}
}

func TestQueryInfo(t *testing.T) {
	session := createSession(t)
	defer session.Close()

	conn := getRandomConn(t, session)
	info, err := conn.prepareStatement(context.Background(), "SELECT release_version, host_id FROM system.local WHERE key = ?", nil)

	if err != nil {
		t.Fatalf("Failed to execute query for preparing statement: %v", err)
	}

	if x := len(info.request.columns); x != 1 {
		t.Fatalf("Was not expecting meta data for %d query arguments, but got %d\n", 1, x)
	}

	if session.cfg.ProtoVersion > 1 {
		if x := len(info.response.columns); x != 2 {
			t.Fatalf("Was not expecting meta data for %d result columns, but got %d\n", 2, x)
		}
	}
}

//TestPreparedCacheEviction will make sure that the cache size is maintained
func TestPrepare_PreparedCacheEviction(t *testing.T) {
	const maxPrepared = 4

	host := clusterHosts[0]
	cluster := createCluster()
	cluster.MaxPreparedStmts = maxPrepared
	cluster.Events.DisableSchemaEvents = true
	cluster.Hosts = []string{host}

	cluster.HostFilter = WhiteListHostFilter(host)

	session := createSessionFromCluster(cluster, t)
	defer session.Close()

	if err := createTable(session, "CREATE TABLE gocql_test.prepcachetest (id int,mod int,PRIMARY KEY (id))"); err != nil {
		t.Fatalf("failed to create table with error '%v'", err)
	}
	// clear the cache
	session.stmtsLRU.clear()

	//Fill the table
	for i := 0; i < 2; i++ {
		if err := session.Query("INSERT INTO prepcachetest (id,mod) VALUES (?, ?)", i, 10000%(i+1)).Exec(); err != nil {
			t.Fatalf("insert into prepcachetest failed, err '%v'", err)
		}
	}
	//Populate the prepared statement cache with select statements
	var id, mod int
	for i := 0; i < 2; i++ {
		err := session.Query("SELECT id,mod FROM prepcachetest WHERE id = "+strconv.FormatInt(int64(i), 10)).Scan(&id, &mod)
		if err != nil {
			t.Fatalf("select from prepcachetest failed, error '%v'", err)
		}
	}

	//generate an update statement to test they are prepared
	err := session.Query("UPDATE prepcachetest SET mod = ? WHERE id = ?", 1, 11).Exec()
	if err != nil {
		t.Fatalf("update prepcachetest failed, error '%v'", err)
	}

	//generate a delete statement to test they are prepared
	err = session.Query("DELETE FROM prepcachetest WHERE id = ?", 1).Exec()
	if err != nil {
		t.Fatalf("delete from prepcachetest failed, error '%v'", err)
	}

	//generate an insert statement to test they are prepared
	err = session.Query("INSERT INTO prepcachetest (id,mod) VALUES (?, ?)", 3, 11).Exec()
	if err != nil {
		t.Fatalf("insert into prepcachetest failed, error '%v'", err)
	}

	session.stmtsLRU.mu.Lock()
	defer session.stmtsLRU.mu.Unlock()

	//Make sure the cache size is maintained
	if session.stmtsLRU.lru.Len() != session.stmtsLRU.lru.MaxEntries {
		t.Fatalf("expected cache size of %v, got %v", session.stmtsLRU.lru.MaxEntries, session.stmtsLRU.lru.Len())
	}

	// Walk through all the configured hosts and test cache retention and eviction
	for _, host := range session.cfg.Hosts {
		_, ok := session.stmtsLRU.lru.Get(session.stmtsLRU.keyFor(host+":9042", session.cfg.Keyspace, "SELECT id,mod FROM prepcachetest WHERE id = 0"))
		if ok {
			t.Errorf("expected first select to be purged but was in cache for host=%q", host)
		}

		_, ok = session.stmtsLRU.lru.Get(session.stmtsLRU.keyFor(host+":9042", session.cfg.Keyspace, "SELECT id,mod FROM prepcachetest WHERE id = 1"))
		if !ok {
			t.Errorf("exepected second select to be in cache for host=%q", host)
		}

		_, ok = session.stmtsLRU.lru.Get(session.stmtsLRU.keyFor(host+":9042", session.cfg.Keyspace, "INSERT INTO prepcachetest (id,mod) VALUES (?, ?)"))
		if !ok {
			t.Errorf("expected insert to be in cache for host=%q", host)
		}

		_, ok = session.stmtsLRU.lru.Get(session.stmtsLRU.keyFor(host+":9042", session.cfg.Keyspace, "UPDATE prepcachetest SET mod = ? WHERE id = ?"))
		if !ok {
			t.Errorf("expected update to be in cached for host=%q", host)
		}

		_, ok = session.stmtsLRU.lru.Get(session.stmtsLRU.keyFor(host+":9042", session.cfg.Keyspace, "DELETE FROM prepcachetest WHERE id = ?"))
		if !ok {
			t.Errorf("expected delete to be cached for host=%q", host)
		}
	}
}

<<<<<<< HEAD
=======
func TestWriteFailure(t *testing.T) {
	if flagCassVersion.Major == 0 || flagCassVersion.Before(3, 11, 0) {
		t.Skipf("write failure can only be tested against Cassandra 3.11 or higher version=%v", flagCassVersion)
	}
	cluster := createCluster()
	createKeyspace(t, cluster, "test")
	cluster.Keyspace = "test"
	session, err := cluster.CreateSession()
	if err != nil {
		t.Fatal("create session:", err)
	}
	defer session.Close()

	if err := createTable(session, "CREATE TABLE test.test (id int,value int,PRIMARY KEY (id))"); err != nil {
		t.Fatalf("failed to create table with error '%v'", err)
	}
	if err := session.Query(`INSERT INTO test.test (id, value) VALUES (1, 1)`).Exec(); err != nil {
		errWrite, ok := err.(*RequestErrWriteFailure)
		if ok {
			if session.cfg.ProtoVersion >= 5 {
				// ErrorMap should be filled with some hosts that should've errored
				if len(errWrite.ErrorMap) == 0 {
					t.Fatal("errWrite.ErrorMap should have some failed hosts but it didn't have any")
				}
			} else {
				// Map doesn't get filled for V4
				if len(errWrite.ErrorMap) != 0 {
					t.Fatal("errWrite.ErrorMap should have length 0, it's: ", len(errWrite.ErrorMap))
				}
			}
		} else {
			t.Fatal("error should be RequestErrWriteFailure, it's: ", errWrite)
		}
	} else {
		t.Fatal("a write fail error should have happened when querying test keyspace")
	}

	if err = session.Query("DROP KEYSPACE test").Exec(); err != nil {
		t.Fatal(err)
	}
}

>>>>>>> 85b7b579
func TestPrepare_PreparedCacheKey(t *testing.T) {
	session := createSession(t)
	defer session.Close()

	// create a second keyspace
	cluster2 := createCluster()
	createKeyspace(t, cluster2, "gocql_test2")
	cluster2.Keyspace = "gocql_test2"
	session2, err := cluster2.CreateSession()
	if err != nil {
		t.Fatal("create session:", err)
	}
	defer session2.Close()

	// both keyspaces have a table named "test_stmt_cache_key"
	if err := createTable(session, "CREATE TABLE gocql_test.test_stmt_cache_key (id varchar primary key, field varchar)"); err != nil {
		t.Fatal("create table:", err)
	}
	if err := createTable(session2, "CREATE TABLE gocql_test2.test_stmt_cache_key (id varchar primary key, field varchar)"); err != nil {
		t.Fatal("create table:", err)
	}

	// both tables have a single row with the same partition key but different column value
	if err = session.Query(`INSERT INTO test_stmt_cache_key (id, field) VALUES (?, ?)`, "key", "one").Exec(); err != nil {
		t.Fatal("insert:", err)
	}
	if err = session2.Query(`INSERT INTO test_stmt_cache_key (id, field) VALUES (?, ?)`, "key", "two").Exec(); err != nil {
		t.Fatal("insert:", err)
	}

	// should be able to see different values in each keyspace
	var value string
	if err = session.Query("SELECT field FROM test_stmt_cache_key WHERE id = ?", "key").Scan(&value); err != nil {
		t.Fatal("select:", err)
	}
	if value != "one" {
		t.Errorf("Expected one, got %s", value)
	}

	if err = session2.Query("SELECT field FROM test_stmt_cache_key WHERE id = ?", "key").Scan(&value); err != nil {
		t.Fatal("select:", err)
	}
	if value != "two" {
		t.Errorf("Expected two, got %s", value)
	}
}

//TestMarshalFloat64Ptr tests to see that a pointer to a float64 is marshalled correctly.
func TestMarshalFloat64Ptr(t *testing.T) {
	session := createSession(t)
	defer session.Close()

	if err := createTable(session, "CREATE TABLE gocql_test.float_test (id double, test double, primary key (id))"); err != nil {
		t.Fatal("create table:", err)
	}
	testNum := float64(7500)
	if err := session.Query(`INSERT INTO float_test (id,test) VALUES (?,?)`, float64(7500.00), &testNum).Exec(); err != nil {
		t.Fatal("insert float64:", err)
	}
}

//TestMarshalInet tests to see that a pointer to a float64 is marshalled correctly.
func TestMarshalInet(t *testing.T) {
	session := createSession(t)
	defer session.Close()

	if err := createTable(session, "CREATE TABLE gocql_test.inet_test (ip inet, name text, primary key (ip))"); err != nil {
		t.Fatal("create table:", err)
	}
	stringIp := "123.34.45.56"
	if err := session.Query(`INSERT INTO inet_test (ip,name) VALUES (?,?)`, stringIp, "Test IP 1").Exec(); err != nil {
		t.Fatal("insert string inet:", err)
	}
	var stringResult string
	if err := session.Query("SELECT ip FROM inet_test").Scan(&stringResult); err != nil {
		t.Fatalf("select for string from inet_test 1 failed: %v", err)
	}
	if stringResult != stringIp {
		t.Errorf("Expected %s, was %s", stringIp, stringResult)
	}

	var ipResult net.IP
	if err := session.Query("SELECT ip FROM inet_test").Scan(&ipResult); err != nil {
		t.Fatalf("select for net.IP from inet_test 1 failed: %v", err)
	}
	if ipResult.String() != stringIp {
		t.Errorf("Expected %s, was %s", stringIp, ipResult.String())
	}

	if err := session.Query(`DELETE FROM inet_test WHERE ip = ?`, stringIp).Exec(); err != nil {
		t.Fatal("delete inet table:", err)
	}

	netIp := net.ParseIP("222.43.54.65")
	if err := session.Query(`INSERT INTO inet_test (ip,name) VALUES (?,?)`, netIp, "Test IP 2").Exec(); err != nil {
		t.Fatal("insert netIp inet:", err)
	}

	if err := session.Query("SELECT ip FROM inet_test").Scan(&stringResult); err != nil {
		t.Fatalf("select for string from inet_test 2 failed: %v", err)
	}
	if stringResult != netIp.String() {
		t.Errorf("Expected %s, was %s", netIp.String(), stringResult)
	}
	if err := session.Query("SELECT ip FROM inet_test").Scan(&ipResult); err != nil {
		t.Fatalf("select for net.IP from inet_test 2 failed: %v", err)
	}
	if ipResult.String() != netIp.String() {
		t.Errorf("Expected %s, was %s", netIp.String(), ipResult.String())
	}

}

func TestVarint(t *testing.T) {
	session := createSession(t)
	defer session.Close()

	if err := createTable(session, "CREATE TABLE gocql_test.varint_test (id varchar, test varint, test2 varint, primary key (id))"); err != nil {
		t.Fatalf("failed to create table with error '%v'", err)
	}

	if err := session.Query(`INSERT INTO varint_test (id, test) VALUES (?, ?)`, "id", 0).Exec(); err != nil {
		t.Fatalf("insert varint: %v", err)
	}

	var result int
	if err := session.Query("SELECT test FROM varint_test").Scan(&result); err != nil {
		t.Fatalf("select from varint_test failed: %v", err)
	}

	if result != 0 {
		t.Errorf("Expected 0, was %d", result)
	}

	if err := session.Query(`INSERT INTO varint_test (id, test) VALUES (?, ?)`, "id", -1).Exec(); err != nil {
		t.Fatalf("insert varint: %v", err)
	}

	if err := session.Query("SELECT test FROM varint_test").Scan(&result); err != nil {
		t.Fatalf("select from varint_test failed: %v", err)
	}

	if result != -1 {
		t.Errorf("Expected -1, was %d", result)
	}

	if err := session.Query(`INSERT INTO varint_test (id, test) VALUES (?, ?)`, "id", nil).Exec(); err != nil {
		t.Fatalf("insert varint: %v", err)
	}

	if err := session.Query("SELECT test FROM varint_test").Scan(&result); err != nil {
		t.Fatalf("select from varint_test failed: %v", err)
	}

	if result != 0 {
		t.Errorf("Expected 0, was %d", result)
	}

	var nullableResult *int

	if err := session.Query("SELECT test FROM varint_test").Scan(&nullableResult); err != nil {
		t.Fatalf("select from varint_test failed: %v", err)
	}

	if nullableResult != nil {
		t.Errorf("Expected nil, was %d", nullableResult)
	}

	if err := session.Query(`INSERT INTO varint_test (id, test) VALUES (?, ?)`, "id", int64(math.MaxInt32)+1).Exec(); err != nil {
		t.Fatalf("insert varint: %v", err)
	}

	var result64 int64
	if err := session.Query("SELECT test FROM varint_test").Scan(&result64); err != nil {
		t.Fatalf("select from varint_test failed: %v", err)
	}

	if result64 != int64(math.MaxInt32)+1 {
		t.Errorf("Expected %d, was %d", int64(math.MaxInt32)+1, result64)
	}

	biggie := new(big.Int)
	biggie.SetString("36893488147419103232", 10) // > 2**64
	if err := session.Query(`INSERT INTO varint_test (id, test) VALUES (?, ?)`, "id", biggie).Exec(); err != nil {
		t.Fatalf("insert varint: %v", err)
	}

	resultBig := new(big.Int)
	if err := session.Query("SELECT test FROM varint_test").Scan(resultBig); err != nil {
		t.Fatalf("select from varint_test failed: %v", err)
	}

	if resultBig.String() != biggie.String() {
		t.Errorf("Expected %s, was %s", biggie.String(), resultBig.String())
	}

	err := session.Query("SELECT test FROM varint_test").Scan(&result64)
	if err == nil || strings.Index(err.Error(), "out of range") == -1 {
		t.Errorf("expected out of range error since value is too big for int64")
	}

	// value not set in cassandra, leave bind variable empty
	resultBig = new(big.Int)
	if err := session.Query("SELECT test2 FROM varint_test").Scan(resultBig); err != nil {
		t.Fatalf("select from varint_test failed: %v", err)
	}

	if resultBig.Int64() != 0 {
		t.Errorf("Expected %s, was %s", biggie.String(), resultBig.String())
	}

	// can use double pointer to explicitly detect value is not set in cassandra
	if err := session.Query("SELECT test2 FROM varint_test").Scan(&resultBig); err != nil {
		t.Fatalf("select from varint_test failed: %v", err)
	}

	if resultBig != nil {
		t.Errorf("Expected %v, was %v", nil, *resultBig)
	}
}

//TestQueryStats confirms that the stats are returning valid data. Accuracy may be questionable.
func TestQueryStats(t *testing.T) {
	session := createSession(t)
	defer session.Close()
	qry := session.Query("SELECT * FROM system.peers")
	if err := qry.Exec(); err != nil {
		t.Fatalf("query failed. %v", err)
	} else {
		if qry.Attempts() < 1 {
			t.Fatal("expected at least 1 attempt, but got 0")
		}
		if qry.Latency() <= 0 {
			t.Fatalf("expected latency to be greater than 0, but got %v instead.", qry.Latency())
		}
	}
}

// TestIterHosts confirms that host is added to Iter when the query succeeds.
func TestIterHost(t *testing.T) {
	session := createSession(t)
	defer session.Close()
	iter := session.Query("SELECT * FROM system.peers").Iter()

	// check if Host method works
	if iter.Host() == nil {
		t.Error("No host in iter")
	}
}

//TestBatchStats confirms that the stats are returning valid data. Accuracy may be questionable.
func TestBatchStats(t *testing.T) {
	session := createSession(t)
	defer session.Close()

	if session.cfg.ProtoVersion == 1 {
		t.Skip("atomic batches not supported. Please use Cassandra >= 2.0")
	}

	if err := createTable(session, "CREATE TABLE gocql_test.batchStats (id int, PRIMARY KEY (id))"); err != nil {
		t.Fatalf("failed to create table with error '%v'", err)
	}

	b := session.NewBatch(LoggedBatch)
	b.Query("INSERT INTO batchStats (id) VALUES (?)", 1)
	b.Query("INSERT INTO batchStats (id) VALUES (?)", 2)

	if err := session.ExecuteBatch(b); err != nil {
		t.Fatalf("query failed. %v", err)
	} else {
		if b.Attempts() < 1 {
			t.Fatal("expected at least 1 attempt, but got 0")
		}
		if b.Latency() <= 0 {
			t.Fatalf("expected latency to be greater than 0, but got %v instead.", b.Latency())
		}
	}
}

type funcBatchObserver func(context.Context, ObservedBatch)

func (f funcBatchObserver) ObserveBatch(ctx context.Context, o ObservedBatch) {
	f(ctx, o)
}

func TestBatchObserve(t *testing.T) {
	session := createSession(t)
	defer session.Close()

	if session.cfg.ProtoVersion == 1 {
		t.Skip("atomic batches not supported. Please use Cassandra >= 2.0")
	}

	if err := createTable(session, `CREATE TABLE gocql_test.batch_observe_table (id int, other int, PRIMARY KEY (id))`); err != nil {
		t.Fatal("create table:", err)
	}

	type observation struct {
		observedErr      error
		observedKeyspace string
		observedStmts    []string
	}

	var observedBatch *observation

	batch := session.NewBatch(LoggedBatch)
	batch.Observer(funcBatchObserver(func(ctx context.Context, o ObservedBatch) {
		if observedBatch != nil {
			t.Fatal("batch observe called more than once")
		}

		observedBatch = &observation{
			observedKeyspace: o.Keyspace,
			observedStmts:    o.Statements,
			observedErr:      o.Err,
		}
	}))
	for i := 0; i < 100; i++ {
		// hard coding 'i' into one of the values for better  testing of observation
		batch.Query(fmt.Sprintf(`INSERT INTO batch_observe_table (id,other) VALUES (?,%d)`, i), i)
	}

	if err := session.ExecuteBatch(batch); err != nil {
		t.Fatal("execute batch:", err)
	}
	if observedBatch == nil {
		t.Fatal("batch observation has not been called")
	}
	if len(observedBatch.observedStmts) != 100 {
		t.Fatal("expecting 100 observed statements, got", len(observedBatch.observedStmts))
	}
	if observedBatch.observedErr != nil {
		t.Fatal("not expecting to observe an error", observedBatch.observedErr)
	}
	if observedBatch.observedKeyspace != "gocql_test" {
		t.Fatalf("expecting keyspace 'gocql_test', got %q", observedBatch.observedKeyspace)
	}
	for i, stmt := range observedBatch.observedStmts {
		if stmt != fmt.Sprintf(`INSERT INTO batch_observe_table (id,other) VALUES (?,%d)`, i) {
			t.Fatal("unexpected query", stmt)
		}
	}
}

//TestNilInQuery tests to see that a nil value passed to a query is handled by Cassandra
//TODO validate the nil value by reading back the nil. Need to fix Unmarshalling.
func TestNilInQuery(t *testing.T) {
	session := createSession(t)
	defer session.Close()

	if err := createTable(session, "CREATE TABLE gocql_test.testNilInsert (id int, count int, PRIMARY KEY (id))"); err != nil {
		t.Fatalf("failed to create table with error '%v'", err)
	}
	if err := session.Query("INSERT INTO testNilInsert (id,count) VALUES (?,?)", 1, nil).Exec(); err != nil {
		t.Fatalf("failed to insert with err: %v", err)
	}

	var id int

	if err := session.Query("SELECT id FROM testNilInsert").Scan(&id); err != nil {
		t.Fatalf("failed to select with err: %v", err)
	} else if id != 1 {
		t.Fatalf("expected id to be 1, got %v", id)
	}
}

// Don't initialize time.Time bind variable if cassandra timestamp column is empty
func TestEmptyTimestamp(t *testing.T) {
	session := createSession(t)
	defer session.Close()

	if err := createTable(session, "CREATE TABLE gocql_test.test_empty_timestamp (id int, time timestamp, num int, PRIMARY KEY (id))"); err != nil {
		t.Fatalf("failed to create table with error '%v'", err)
	}

	if err := session.Query("INSERT INTO test_empty_timestamp (id, num) VALUES (?,?)", 1, 561).Exec(); err != nil {
		t.Fatalf("failed to insert with err: %v", err)
	}

	var timeVal time.Time

	if err := session.Query("SELECT time FROM test_empty_timestamp where id = ?", 1).Scan(&timeVal); err != nil {
		t.Fatalf("failed to select with err: %v", err)
	}

	if !timeVal.IsZero() {
		t.Errorf("time.Time bind variable should still be empty (was %s)", timeVal)
	}
}

// Integration test of just querying for data from the system.schema_keyspace table where the keyspace DOES exist.
func TestGetKeyspaceMetadata(t *testing.T) {
	session := createSession(t)
	defer session.Close()

	keyspaceMetadata, err := getKeyspaceMetadata(session, "gocql_test")
	if err != nil {
		t.Fatalf("failed to query the keyspace metadata with err: %v", err)
	}
	if keyspaceMetadata == nil {
		t.Fatal("failed to query the keyspace metadata, nil returned")
	}
	if keyspaceMetadata.Name != "gocql_test" {
		t.Errorf("Expected keyspace name to be 'gocql' but was '%s'", keyspaceMetadata.Name)
	}
	if keyspaceMetadata.StrategyClass != "org.apache.cassandra.locator.SimpleStrategy" {
		t.Errorf("Expected replication strategy class to be 'org.apache.cassandra.locator.SimpleStrategy' but was '%s'", keyspaceMetadata.StrategyClass)
	}
	if keyspaceMetadata.StrategyOptions == nil {
		t.Error("Expected replication strategy options map but was nil")
	}
	rfStr, ok := keyspaceMetadata.StrategyOptions["replication_factor"]
	if !ok {
		t.Fatalf("Expected strategy option 'replication_factor' but was not found in %v", keyspaceMetadata.StrategyOptions)
	}
	rfInt, err := strconv.Atoi(rfStr.(string))
	if err != nil {
		t.Fatalf("Error converting string to int with err: %v", err)
	}
	if rfInt != *flagRF {
		t.Errorf("Expected replication factor to be %d but was %d", *flagRF, rfInt)
	}
}

// Integration test of just querying for data from the system.schema_keyspace table where the keyspace DOES NOT exist.
func TestGetKeyspaceMetadataFails(t *testing.T) {
	session := createSession(t)
	defer session.Close()

	_, err := getKeyspaceMetadata(session, "gocql_keyspace_does_not_exist")

	if err != ErrKeyspaceDoesNotExist || err == nil {
		t.Fatalf("Expected error of type ErrKeySpaceDoesNotExist. Instead, error was %v", err)
	}
}

// Integration test of just querying for data from the system.schema_columnfamilies table
func TestGetTableMetadata(t *testing.T) {
	session := createSession(t)
	defer session.Close()

	if err := createTable(session, "CREATE TABLE gocql_test.test_table_metadata (first_id int, second_id int, third_id int, PRIMARY KEY (first_id, second_id))"); err != nil {
		t.Fatalf("failed to create table with error '%v'", err)
	}

	tables, err := getTableMetadata(session, "gocql_test")
	if err != nil {
		t.Fatalf("failed to query the table metadata with err: %v", err)
	}
	if tables == nil {
		t.Fatal("failed to query the table metadata, nil returned")
	}

	var testTable *TableMetadata

	// verify all tables have minimum expected data
	for i := range tables {
		table := &tables[i]

		if table.Name == "" {
			t.Errorf("Expected table name to be set, but it was empty: index=%d metadata=%+v", i, table)
		}
		if table.Keyspace != "gocql_test" {
			t.Errorf("Expected keyspace for '%s' table metadata to be 'gocql_test' but was '%s'", table.Name, table.Keyspace)
		}
		if session.cfg.ProtoVersion < 4 {
			// TODO(zariel): there has to be a better way to detect what metadata version
			// we are in, and a better way to structure the code so that it is abstracted away
			// from us here
			if table.KeyValidator == "" {
				t.Errorf("Expected key validator to be set for table %s", table.Name)
			}
			if table.Comparator == "" {
				t.Errorf("Expected comparator to be set for table %s", table.Name)
			}
			if table.DefaultValidator == "" {
				t.Errorf("Expected default validator to be set for table %s", table.Name)
			}
		}

		// these fields are not set until the metadata is compiled
		if table.PartitionKey != nil {
			t.Errorf("Did not expect partition key for table %s", table.Name)
		}
		if table.ClusteringColumns != nil {
			t.Errorf("Did not expect clustering columns for table %s", table.Name)
		}
		if table.Columns != nil {
			t.Errorf("Did not expect columns for table %s", table.Name)
		}

		// for the next part of the test after this loop, find the metadata for the test table
		if table.Name == "test_table_metadata" {
			testTable = table
		}
	}

	// verify actual values on the test tables
	if testTable == nil {
		t.Fatal("Expected table metadata for name 'test_table_metadata'")
	}
	if session.cfg.ProtoVersion == protoVersion1 {
		if testTable.KeyValidator != "org.apache.cassandra.db.marshal.Int32Type" {
			t.Errorf("Expected test_table_metadata key validator to be 'org.apache.cassandra.db.marshal.Int32Type' but was '%s'", testTable.KeyValidator)
		}
		if testTable.Comparator != "org.apache.cassandra.db.marshal.CompositeType(org.apache.cassandra.db.marshal.Int32Type,org.apache.cassandra.db.marshal.UTF8Type)" {
			t.Errorf("Expected test_table_metadata key validator to be 'org.apache.cassandra.db.marshal.CompositeType(org.apache.cassandra.db.marshal.Int32Type,org.apache.cassandra.db.marshal.UTF8Type)' but was '%s'", testTable.Comparator)
		}
		if testTable.DefaultValidator != "org.apache.cassandra.db.marshal.BytesType" {
			t.Errorf("Expected test_table_metadata key validator to be 'org.apache.cassandra.db.marshal.BytesType' but was '%s'", testTable.DefaultValidator)
		}
		expectedKeyAliases := []string{"first_id"}
		if !reflect.DeepEqual(testTable.KeyAliases, expectedKeyAliases) {
			t.Errorf("Expected key aliases %v but was %v", expectedKeyAliases, testTable.KeyAliases)
		}
		expectedColumnAliases := []string{"second_id"}
		if !reflect.DeepEqual(testTable.ColumnAliases, expectedColumnAliases) {
			t.Errorf("Expected key aliases %v but was %v", expectedColumnAliases, testTable.ColumnAliases)
		}
	}
	if testTable.ValueAlias != "" {
		t.Errorf("Expected value alias '' but was '%s'", testTable.ValueAlias)
	}
}

// Integration test of just querying for data from the system.schema_columns table
func TestGetColumnMetadata(t *testing.T) {
	session := createSession(t)
	defer session.Close()

	if err := createTable(session, "CREATE TABLE gocql_test.test_column_metadata (first_id int, second_id int, third_id int, PRIMARY KEY (first_id, second_id))"); err != nil {
		t.Fatalf("failed to create table with error '%v'", err)
	}

	if err := session.Query("CREATE INDEX index_column_metadata ON test_column_metadata ( third_id )").Exec(); err != nil {
		t.Fatalf("failed to create index with err: %v", err)
	}

	columns, err := getColumnMetadata(session, "gocql_test")
	if err != nil {
		t.Fatalf("failed to query column metadata with err: %v", err)
	}
	if columns == nil {
		t.Fatal("failed to query column metadata, nil returned")
	}

	testColumns := map[string]*ColumnMetadata{}

	// verify actual values on the test columns
	for i := range columns {
		column := &columns[i]

		if column.Name == "" {
			t.Errorf("Expected column name to be set, but it was empty: index=%d metadata=%+v", i, column)
		}
		if column.Table == "" {
			t.Errorf("Expected column %s table name to be set, but it was empty", column.Name)
		}
		if column.Keyspace != "gocql_test" {
			t.Errorf("Expected column %s keyspace name to be 'gocql_test', but it was '%s'", column.Name, column.Keyspace)
		}
		if column.Kind == ColumnUnkownKind {
			t.Errorf("Expected column %s kind to be set, but it was empty", column.Name)
		}
		if session.cfg.ProtoVersion == 1 && column.Kind != ColumnRegular {
			t.Errorf("Expected column %s kind to be set to 'regular' for proto V1 but it was '%s'", column.Name, column.Kind)
		}
		if column.Validator == "" {
			t.Errorf("Expected column %s validator to be set, but it was empty", column.Name)
		}

		// find the test table columns for the next step after this loop
		if column.Table == "test_column_metadata" {
			testColumns[column.Name] = column
		}
	}

	if session.cfg.ProtoVersion == 1 {
		// V1 proto only returns "regular columns"
		if len(testColumns) != 1 {
			t.Errorf("Expected 1 test columns but there were %d", len(testColumns))
		}
		thirdID, found := testColumns["third_id"]
		if !found {
			t.Fatalf("Expected to find column 'third_id' metadata but there was only %v", testColumns)
		}

		if thirdID.Kind != ColumnRegular {
			t.Errorf("Expected %s column kind to be '%s' but it was '%s'", thirdID.Name, ColumnRegular, thirdID.Kind)
		}

		if thirdID.Index.Name != "index_column_metadata" {
			t.Errorf("Expected %s column index name to be 'index_column_metadata' but it was '%s'", thirdID.Name, thirdID.Index.Name)
		}
	} else {
		if len(testColumns) != 3 {
			t.Errorf("Expected 3 test columns but there were %d", len(testColumns))
		}
		firstID, found := testColumns["first_id"]
		if !found {
			t.Fatalf("Expected to find column 'first_id' metadata but there was only %v", testColumns)
		}
		secondID, found := testColumns["second_id"]
		if !found {
			t.Fatalf("Expected to find column 'second_id' metadata but there was only %v", testColumns)
		}
		thirdID, found := testColumns["third_id"]
		if !found {
			t.Fatalf("Expected to find column 'third_id' metadata but there was only %v", testColumns)
		}

		if firstID.Kind != ColumnPartitionKey {
			t.Errorf("Expected %s column kind to be '%s' but it was '%s'", firstID.Name, ColumnPartitionKey, firstID.Kind)
		}
		if secondID.Kind != ColumnClusteringKey {
			t.Errorf("Expected %s column kind to be '%s' but it was '%s'", secondID.Name, ColumnClusteringKey, secondID.Kind)
		}
		if thirdID.Kind != ColumnRegular {
			t.Errorf("Expected %s column kind to be '%s' but it was '%s'", thirdID.Name, ColumnRegular, thirdID.Kind)
		}

		if !session.useSystemSchema && thirdID.Index.Name != "index_column_metadata" {
			// TODO(zariel): update metadata to scan index from system_schema
			t.Errorf("Expected %s column index name to be 'index_column_metadata' but it was '%s'", thirdID.Name, thirdID.Index.Name)
		}
	}
}

// Integration test of querying and composition the keyspace metadata
func TestKeyspaceMetadata(t *testing.T) {
	session := createSession(t)
	defer session.Close()

	if err := createTable(session, "CREATE TABLE gocql_test.test_metadata (first_id int, second_id int, third_id int, PRIMARY KEY (first_id, second_id))"); err != nil {
		t.Fatalf("failed to create table with error '%v'", err)
	}

	if err := session.Query("CREATE INDEX index_metadata ON test_metadata ( third_id )").Exec(); err != nil {
		t.Fatalf("failed to create index with err: %v", err)
	}

	keyspaceMetadata, err := session.KeyspaceMetadata("gocql_test")
	if err != nil {
		t.Fatalf("failed to query keyspace metadata with err: %v", err)
	}
	if keyspaceMetadata == nil {
		t.Fatal("expected the keyspace metadata to not be nil, but it was nil")
	}
	if keyspaceMetadata.Name != session.cfg.Keyspace {
		t.Fatalf("Expected the keyspace name to be %s but was %s", session.cfg.Keyspace, keyspaceMetadata.Name)
	}
	if len(keyspaceMetadata.Tables) == 0 {
		t.Errorf("Expected tables but there were none")
	}

	tableMetadata, found := keyspaceMetadata.Tables["test_metadata"]
	if !found {
		t.Fatalf("failed to find the test_metadata table metadata")
	}

	if len(tableMetadata.PartitionKey) != 1 {
		t.Errorf("expected partition key length of 1, but was %d", len(tableMetadata.PartitionKey))
	}
	for i, column := range tableMetadata.PartitionKey {
		if column == nil {
			t.Errorf("partition key column metadata at index %d was nil", i)
		}
	}
	if tableMetadata.PartitionKey[0].Name != "first_id" {
		t.Errorf("Expected the first partition key column to be 'first_id' but was '%s'", tableMetadata.PartitionKey[0].Name)
	}
	if len(tableMetadata.ClusteringColumns) != 1 {
		t.Fatalf("expected clustering columns length of 1, but was %d", len(tableMetadata.ClusteringColumns))
	}
	for i, column := range tableMetadata.ClusteringColumns {
		if column == nil {
			t.Fatalf("clustering column metadata at index %d was nil", i)
		}
	}
	if tableMetadata.ClusteringColumns[0].Name != "second_id" {
		t.Errorf("Expected the first clustering column to be 'second_id' but was '%s'", tableMetadata.ClusteringColumns[0].Name)
	}
	thirdColumn, found := tableMetadata.Columns["third_id"]
	if !found {
		t.Fatalf("Expected a column definition for 'third_id'")
	}
	if !session.useSystemSchema && thirdColumn.Index.Name != "index_metadata" {
		// TODO(zariel): scan index info from system_schema
		t.Errorf("Expected column index named 'index_metadata' but was '%s'", thirdColumn.Index.Name)
	}
}

// Integration test of the routing key calculation
func TestRoutingKey(t *testing.T) {
	session := createSession(t)
	defer session.Close()

	if err := createTable(session, "CREATE TABLE gocql_test.test_single_routing_key (first_id int, second_id int, PRIMARY KEY (first_id, second_id))"); err != nil {
		t.Fatalf("failed to create table with error '%v'", err)
	}
	if err := createTable(session, "CREATE TABLE gocql_test.test_composite_routing_key (first_id int, second_id int, PRIMARY KEY ((first_id, second_id)))"); err != nil {
		t.Fatalf("failed to create table with error '%v'", err)
	}

	routingKeyInfo, err := session.routingKeyInfo(context.Background(), "SELECT * FROM test_single_routing_key WHERE second_id=? AND first_id=?")
	if err != nil {
		t.Fatalf("failed to get routing key info due to error: %v", err)
	}
	if routingKeyInfo == nil {
		t.Fatal("Expected routing key info, but was nil")
	}
	if len(routingKeyInfo.indexes) != 1 {
		t.Fatalf("Expected routing key indexes length to be 1 but was %d", len(routingKeyInfo.indexes))
	}
	if routingKeyInfo.indexes[0] != 1 {
		t.Errorf("Expected routing key index[0] to be 1 but was %d", routingKeyInfo.indexes[0])
	}
	if len(routingKeyInfo.types) != 1 {
		t.Fatalf("Expected routing key types length to be 1 but was %d", len(routingKeyInfo.types))
	}
	if routingKeyInfo.types[0] == nil {
		t.Fatal("Expected routing key types[0] to be non-nil")
	}
	if routingKeyInfo.types[0].Type() != TypeInt {
		t.Fatalf("Expected routing key types[0].Type to be %v but was %v", TypeInt, routingKeyInfo.types[0].Type())
	}

	// verify the cache is working
	routingKeyInfo, err = session.routingKeyInfo(context.Background(), "SELECT * FROM test_single_routing_key WHERE second_id=? AND first_id=?")
	if err != nil {
		t.Fatalf("failed to get routing key info due to error: %v", err)
	}
	if len(routingKeyInfo.indexes) != 1 {
		t.Fatalf("Expected routing key indexes length to be 1 but was %d", len(routingKeyInfo.indexes))
	}
	if routingKeyInfo.indexes[0] != 1 {
		t.Errorf("Expected routing key index[0] to be 1 but was %d", routingKeyInfo.indexes[0])
	}
	if len(routingKeyInfo.types) != 1 {
		t.Fatalf("Expected routing key types length to be 1 but was %d", len(routingKeyInfo.types))
	}
	if routingKeyInfo.types[0] == nil {
		t.Fatal("Expected routing key types[0] to be non-nil")
	}
	if routingKeyInfo.types[0].Type() != TypeInt {
		t.Fatalf("Expected routing key types[0] to be %v but was %v", TypeInt, routingKeyInfo.types[0].Type())
	}
	cacheSize := session.routingKeyInfoCache.lru.Len()
	if cacheSize != 1 {
		t.Errorf("Expected cache size to be 1 but was %d", cacheSize)
	}

	query := session.Query("SELECT * FROM test_single_routing_key WHERE second_id=? AND first_id=?", 1, 2)
	routingKey, err := query.GetRoutingKey()
	if err != nil {
		t.Fatalf("Failed to get routing key due to error: %v", err)
	}
	expectedRoutingKey := []byte{0, 0, 0, 2}
	if !reflect.DeepEqual(expectedRoutingKey, routingKey) {
		t.Errorf("Expected routing key %v but was %v", expectedRoutingKey, routingKey)
	}

	routingKeyInfo, err = session.routingKeyInfo(context.Background(), "SELECT * FROM test_composite_routing_key WHERE second_id=? AND first_id=?")
	if err != nil {
		t.Fatalf("failed to get routing key info due to error: %v", err)
	}
	if routingKeyInfo == nil {
		t.Fatal("Expected routing key info, but was nil")
	}
	if len(routingKeyInfo.indexes) != 2 {
		t.Fatalf("Expected routing key indexes length to be 2 but was %d", len(routingKeyInfo.indexes))
	}
	if routingKeyInfo.indexes[0] != 1 {
		t.Errorf("Expected routing key index[0] to be 1 but was %d", routingKeyInfo.indexes[0])
	}
	if routingKeyInfo.indexes[1] != 0 {
		t.Errorf("Expected routing key index[1] to be 0 but was %d", routingKeyInfo.indexes[1])
	}
	if len(routingKeyInfo.types) != 2 {
		t.Fatalf("Expected routing key types length to be 1 but was %d", len(routingKeyInfo.types))
	}
	if routingKeyInfo.types[0] == nil {
		t.Fatal("Expected routing key types[0] to be non-nil")
	}
	if routingKeyInfo.types[0].Type() != TypeInt {
		t.Fatalf("Expected routing key types[0] to be %v but was %v", TypeInt, routingKeyInfo.types[0].Type())
	}
	if routingKeyInfo.types[1] == nil {
		t.Fatal("Expected routing key types[1] to be non-nil")
	}
	if routingKeyInfo.types[1].Type() != TypeInt {
		t.Fatalf("Expected routing key types[0] to be %v but was %v", TypeInt, routingKeyInfo.types[1].Type())
	}

	query = session.Query("SELECT * FROM test_composite_routing_key WHERE second_id=? AND first_id=?", 1, 2)
	routingKey, err = query.GetRoutingKey()
	if err != nil {
		t.Fatalf("Failed to get routing key due to error: %v", err)
	}
	expectedRoutingKey = []byte{0, 4, 0, 0, 0, 2, 0, 0, 4, 0, 0, 0, 1, 0}
	if !reflect.DeepEqual(expectedRoutingKey, routingKey) {
		t.Errorf("Expected routing key %v but was %v", expectedRoutingKey, routingKey)
	}

	// verify the cache is working
	cacheSize = session.routingKeyInfoCache.lru.Len()
	if cacheSize != 2 {
		t.Errorf("Expected cache size to be 2 but was %d", cacheSize)
	}
}

// Integration test of the token-aware policy-based connection pool
func TestTokenAwareConnPool(t *testing.T) {
	cluster := createCluster()
	cluster.PoolConfig.HostSelectionPolicy = TokenAwareHostPolicy(RoundRobinHostPolicy())

	// force metadata query to page
	cluster.PageSize = 1

	session := createSessionFromCluster(cluster, t)
	defer session.Close()

	expectedPoolSize := cluster.NumConns * len(session.ring.allHosts())

	// wait for pool to fill
	for i := 0; i < 10; i++ {
		if session.pool.Size() == expectedPoolSize {
			break
		}
		time.Sleep(100 * time.Millisecond)
	}

	if expectedPoolSize != session.pool.Size() {
		t.Errorf("Expected pool size %d but was %d", expectedPoolSize, session.pool.Size())
	}

	// add another cf so there are two pages when fetching table metadata from our keyspace
	if err := createTable(session, "CREATE TABLE gocql_test.test_token_aware_other_cf (id int, data text, PRIMARY KEY (id))"); err != nil {
		t.Fatalf("failed to create test_token_aware table with err: %v", err)
	}

	if err := createTable(session, "CREATE TABLE gocql_test.test_token_aware (id int, data text, PRIMARY KEY (id))"); err != nil {
		t.Fatalf("failed to create test_token_aware table with err: %v", err)
	}
	query := session.Query("INSERT INTO test_token_aware (id, data) VALUES (?,?)", 42, "8 * 6 =")
	if err := query.Exec(); err != nil {
		t.Fatalf("failed to insert with err: %v", err)
	}

	query = session.Query("SELECT data FROM test_token_aware where id = ?", 42).Consistency(One)
	var data string
	if err := query.Scan(&data); err != nil {
		t.Error(err)
	}

	// TODO add verification that the query went to the correct host
}

func TestNegativeStream(t *testing.T) {
	session := createSession(t)
	defer session.Close()

	conn := getRandomConn(t, session)

	const stream = -50
	writer := frameWriterFunc(func(f *framer, streamID int) error {
		f.writeHeader(0, opOptions, stream)
		return f.finishWrite()
	})

	frame, err := conn.exec(context.Background(), writer, nil)
	if err == nil {
		t.Fatalf("expected to get an error on stream %d", stream)
	} else if frame != nil {
		t.Fatalf("expected to get nil frame got %+v", frame)
	}
}

func TestManualQueryPaging(t *testing.T) {
	const rowsToInsert = 5

	session := createSession(t)
	defer session.Close()

	if err := createTable(session, "CREATE TABLE gocql_test.testManualPaging (id int, count int, PRIMARY KEY (id))"); err != nil {
		t.Fatal(err)
	}

	for i := 0; i < rowsToInsert; i++ {
		err := session.Query("INSERT INTO testManualPaging(id, count) VALUES(?, ?)", i, i*i).Exec()
		if err != nil {
			t.Fatal(err)
		}
	}

	// disable auto paging, 1 page per iteration
	query := session.Query("SELECT id, count FROM testManualPaging").PageState(nil).PageSize(2)
	var id, count, fetched int

	iter := query.Iter()
	// NOTE: this isnt very indicative of how it should be used, the idea is that
	// the page state is returned to some client who will send it back to manually
	// page through the results.
	for {
		for iter.Scan(&id, &count) {
			if count != (id * id) {
				t.Fatalf("got wrong value from iteration: got %d expected %d", count, id*id)
			}

			fetched++
		}

		if len(iter.PageState()) > 0 {
			// more pages
			iter = query.PageState(iter.PageState()).Iter()
		} else {
			break
		}
	}

	if err := iter.Close(); err != nil {
		t.Fatal(err)
	}

	if fetched != rowsToInsert {
		t.Fatalf("expected to fetch %d rows got %d", rowsToInsert, fetched)
	}
}

func TestLexicalUUIDType(t *testing.T) {
	session := createSession(t)
	defer session.Close()

	if err := createTable(session, `CREATE TABLE gocql_test.test_lexical_uuid (
			key     varchar,
			column1 'org.apache.cassandra.db.marshal.LexicalUUIDType',
			value   int,
			PRIMARY KEY (key, column1)
		)`); err != nil {
		t.Fatal("create:", err)
	}

	key := TimeUUID().String()
	column1 := TimeUUID()

	err := session.Query("INSERT INTO test_lexical_uuid(key, column1, value) VALUES(?, ?, ?)", key, column1, 55).Exec()
	if err != nil {
		t.Fatal(err)
	}

	var gotUUID UUID
	if err := session.Query("SELECT column1 from test_lexical_uuid where key = ? AND column1 = ?", key, column1).Scan(&gotUUID); err != nil {
		t.Fatal(err)
	}

	if gotUUID != column1 {
		t.Errorf("got %s, expected %s", gotUUID, column1)
	}
}

// Issue 475
func TestSessionBindRoutingKey(t *testing.T) {
	cluster := createCluster()
	cluster.PoolConfig.HostSelectionPolicy = TokenAwareHostPolicy(RoundRobinHostPolicy())

	session := createSessionFromCluster(cluster, t)
	defer session.Close()

	if err := createTable(session, `CREATE TABLE gocql_test.test_bind_routing_key (
			key     varchar,
			value   int,
			PRIMARY KEY (key)
		)`); err != nil {

		t.Fatal(err)
	}

	const (
		key   = "routing-key"
		value = 5
	)

	fn := func(info *QueryInfo) ([]interface{}, error) {
		return []interface{}{key, value}, nil
	}

	q := session.Bind("INSERT INTO test_bind_routing_key(key, value) VALUES(?, ?)", fn)
	if err := q.Exec(); err != nil {
		t.Fatal(err)
	}
}

func TestJSONSupport(t *testing.T) {
	session := createSession(t)
	defer session.Close()

	if session.cfg.ProtoVersion < 4 {
		t.Skip("skipping JSON support on proto < 4")
	}

	if err := createTable(session, `CREATE TABLE gocql_test.test_json (
		    id text PRIMARY KEY,
		    age int,
		    state text
		)`); err != nil {

		t.Fatal(err)
	}

	err := session.Query("INSERT INTO test_json JSON ?", `{"id": "user123", "age": 42, "state": "TX"}`).Exec()
	if err != nil {
		t.Fatal(err)
	}

	var (
		id    string
		age   int
		state string
	)

	err = session.Query("SELECT id, age, state FROM test_json WHERE id = ?", "user123").Scan(&id, &age, &state)
	if err != nil {
		t.Fatal(err)
	}

	if id != "user123" {
		t.Errorf("got id %q expected %q", id, "user123")
	}
	if age != 42 {
		t.Errorf("got age %d expected %d", age, 42)
	}
	if state != "TX" {
		t.Errorf("got state %q expected %q", state, "TX")
	}
}

func TestDiscoverViaProxy(t *testing.T) {
	// This (complicated) test tests that when the driver is given an initial host
	// that is infact a proxy it discovers the rest of the ring behind the proxy
	// and does not store the proxies address as a host in its connection pool.
	// See https://github.com/gocql/gocql/issues/481
	proxy, err := net.Listen("tcp", "localhost:0")
	if err != nil {
		t.Fatalf("unable to create proxy listener: %v", err)
	}
	ctx, cancel := context.WithCancel(context.Background())
	defer cancel()

	var (
		mu         sync.Mutex
		proxyConns []net.Conn
		closed     bool
	)

	go func() {
		cassandraAddr := JoinHostPort(clusterHosts[0], 9042)

		cassandra := func() (net.Conn, error) {
			return net.Dial("tcp", cassandraAddr)
		}

		proxyFn := func(errs chan error, from, to net.Conn) {
			_, err := io.Copy(to, from)
			if err != nil {
				errs <- err
			}
		}

		// handle dials cassandra and then proxies requests and reponsess. It waits
		// for both the read and write side of the TCP connection to close before
		// returning.
		handle := func(conn net.Conn) error {
			cass, err := cassandra()
			if err != nil {
				return err
			}
			defer cass.Close()

			errs := make(chan error, 2)
			go proxyFn(errs, conn, cass)
			go proxyFn(errs, cass, conn)

			select {
			case <-ctx.Done():
				return ctx.Err()
			case err := <-errs:
				return err
			}
		}

		for {
			// proxy just accepts connections and then proxies them to cassandra,
			// it runs until it is closed.
			conn, err := proxy.Accept()
			if err != nil {
				mu.Lock()
				if !closed {
					t.Error(err)
				}
				mu.Unlock()
				return
			}

			mu.Lock()
			proxyConns = append(proxyConns, conn)
			mu.Unlock()

			go func(conn net.Conn) {
				defer conn.Close()

				if err := handle(conn); err != nil {
					mu.Lock()
					if !closed {
						t.Error(err)
					}
					mu.Unlock()
				}
			}(conn)
		}
	}()

	proxyAddr := proxy.Addr().String()

	cluster := createCluster()
	cluster.NumConns = 1
	// initial host is the proxy address
	cluster.Hosts = []string{proxyAddr}

	session := createSessionFromCluster(cluster, t)
	defer session.Close()

	// we shouldnt need this but to be safe
	time.Sleep(1 * time.Second)

	session.pool.mu.RLock()
	for _, host := range clusterHosts {
		if _, ok := session.pool.hostConnPools[host]; !ok {
			t.Errorf("missing host in pool after discovery: %q", host)
		}
	}
	session.pool.mu.RUnlock()

	mu.Lock()
	closed = true
	if err := proxy.Close(); err != nil {
		t.Log(err)
	}

	for _, conn := range proxyConns {
		if err := conn.Close(); err != nil {
			t.Log(err)
		}
	}
	mu.Unlock()
}

func TestUnmarshallNestedTypes(t *testing.T) {
	session := createSession(t)
	defer session.Close()

	if session.cfg.ProtoVersion < protoVersion3 {
		t.Skip("can not have frozen types in cassandra < 2.1.3")
	}

	if err := createTable(session, `CREATE TABLE gocql_test.test_557 (
		    id text PRIMARY KEY,
		    val list<frozen<map<text, text> > >
		)`); err != nil {

		t.Fatal(err)
	}

	m := []map[string]string{
		{"key1": "val1"},
		{"key2": "val2"},
	}

	const id = "key"
	err := session.Query("INSERT INTO test_557(id, val) VALUES(?, ?)", id, m).Exec()
	if err != nil {
		t.Fatal(err)
	}

	var data []map[string]string
	if err := session.Query("SELECT val FROM test_557 WHERE id = ?", id).Scan(&data); err != nil {
		t.Fatal(err)
	}

	if !reflect.DeepEqual(data, m) {
		t.Fatalf("%+#v != %+#v", data, m)
	}
}

func TestSchemaReset(t *testing.T) {
	if flagCassVersion.Major == 0 || flagCassVersion.Before(2, 1, 3) {
		t.Skipf("skipping TestSchemaReset due to CASSANDRA-7910 in Cassandra <2.1.3 version=%v", flagCassVersion)
	}

	cluster := createCluster()
	cluster.NumConns = 1

	session := createSessionFromCluster(cluster, t)
	defer session.Close()

	if err := createTable(session, `CREATE TABLE gocql_test.test_schema_reset (
		id text PRIMARY KEY)`); err != nil {

		t.Fatal(err)
	}

	const key = "test"

	err := session.Query("INSERT INTO test_schema_reset(id) VALUES(?)", key).Exec()
	if err != nil {
		t.Fatal(err)
	}

	var id string
	err = session.Query("SELECT * FROM test_schema_reset WHERE id=?", key).Scan(&id)
	if err != nil {
		t.Fatal(err)
	} else if id != key {
		t.Fatalf("expected to get id=%q got=%q", key, id)
	}

	if err := createTable(session, `ALTER TABLE gocql_test.test_schema_reset ADD val text`); err != nil {
		t.Fatal(err)
	}

	const expVal = "test-val"
	err = session.Query("INSERT INTO test_schema_reset(id, val) VALUES(?, ?)", key, expVal).Exec()
	if err != nil {
		t.Fatal(err)
	}

	var val string
	err = session.Query("SELECT * FROM test_schema_reset WHERE id=?", key).Scan(&id, &val)
	if err != nil {
		t.Fatal(err)
	}

	if id != key {
		t.Errorf("expected to get id=%q got=%q", key, id)
	}
	if val != expVal {
		t.Errorf("expected to get val=%q got=%q", expVal, val)
	}
}

func TestCreateSession_DontSwallowError(t *testing.T) {
	t.Skip("This test is bad, and the resultant error from cassandra changes between versions")
	cluster := createCluster()
	cluster.ProtoVersion = 0x100
	session, err := cluster.CreateSession()
	if err == nil {
		session.Close()

		t.Fatal("expected to get an error for unsupported protocol")
	}

	if flagCassVersion.Major < 3 {
		// TODO: we should get a distinct error type here which include the underlying
		// cassandra error about the protocol version, for now check this here.
		if !strings.Contains(err.Error(), "Invalid or unsupported protocol version") {
			t.Fatalf(`expcted to get error "unsupported protocol version" got: %q`, err)
		}
	} else {
		if !strings.Contains(err.Error(), "unsupported response version") {
			t.Fatalf(`expcted to get error "unsupported response version" got: %q`, err)
		}
	}
}

func TestControl_DiscoverProtocol(t *testing.T) {
	cluster := createCluster()
	cluster.ProtoVersion = 0

	session, err := cluster.CreateSession()
	if err != nil {
		t.Fatal(err)
	}
	defer session.Close()

	if session.cfg.ProtoVersion == 0 {
		t.Fatal("did not discovery protocol")
	}
}

// TestUnsetCol verify unset column will not replace an existing column
func TestUnsetCol(t *testing.T) {
	session := createSession(t)
	defer session.Close()

	if session.cfg.ProtoVersion < 4 {
		t.Skip("Unset Values are not supported in protocol < 4")
	}

	if err := createTable(session, "CREATE TABLE gocql_test.testUnsetInsert (id int, my_int int, my_text text, PRIMARY KEY (id))"); err != nil {
		t.Fatalf("failed to create table with error '%v'", err)
	}
	if err := session.Query("INSERT INTO testUnSetInsert (id,my_int,my_text) VALUES (?,?,?)", 1, 2, "3").Exec(); err != nil {
		t.Fatalf("failed to insert with err: %v", err)
	}
	if err := session.Query("INSERT INTO testUnSetInsert (id,my_int,my_text) VALUES (?,?,?)", 1, UnsetValue, UnsetValue).Exec(); err != nil {
		t.Fatalf("failed to insert with err: %v", err)
	}

	var id, mInt int
	var mText string

	if err := session.Query("SELECT id, my_int ,my_text FROM testUnsetInsert").Scan(&id, &mInt, &mText); err != nil {
		t.Fatalf("failed to select with err: %v", err)
	} else if id != 1 || mInt != 2 || mText != "3" {
		t.Fatalf("Expected results: 1, 2, \"3\", got %v, %v, %v", id, mInt, mText)
	}
}

// TestUnsetColBatch verify unset column will not replace a column in batch
func TestUnsetColBatch(t *testing.T) {
	session := createSession(t)
	defer session.Close()

	if session.cfg.ProtoVersion < 4 {
		t.Skip("Unset Values are not supported in protocol < 4")
	}

	if err := createTable(session, "CREATE TABLE gocql_test.batchUnsetInsert (id int, my_int int, my_text text, PRIMARY KEY (id))"); err != nil {
		t.Fatalf("failed to create table with error '%v'", err)
	}

	b := session.NewBatch(LoggedBatch)
	b.Query("INSERT INTO gocql_test.batchUnsetInsert(id, my_int, my_text) VALUES (?,?,?)", 1, 1, UnsetValue)
	b.Query("INSERT INTO gocql_test.batchUnsetInsert(id, my_int, my_text) VALUES (?,?,?)", 1, UnsetValue, "")
	b.Query("INSERT INTO gocql_test.batchUnsetInsert(id, my_int, my_text) VALUES (?,?,?)", 2, 2, UnsetValue)

	if err := session.ExecuteBatch(b); err != nil {
		t.Fatalf("query failed. %v", err)
	} else {
		if b.Attempts() < 1 {
			t.Fatal("expected at least 1 attempt, but got 0")
		}
		if b.Latency() <= 0 {
			t.Fatalf("expected latency to be greater than 0, but got %v instead.", b.Latency())
		}
	}
	var id, mInt, count int
	var mText string

	if err := session.Query("SELECT count(*) FROM gocql_test.batchUnsetInsert;").Scan(&count); err != nil {
		t.Fatalf("Failed to select with err: %v", err)
	} else if count != 2 {
		t.Fatalf("Expected Batch Insert count 2, got %v", count)
	}

	if err := session.Query("SELECT id, my_int ,my_text FROM gocql_test.batchUnsetInsert where id=1;").Scan(&id, &mInt, &mText); err != nil {
		t.Fatalf("failed to select with err: %v", err)
	} else if id != mInt {
		t.Fatalf("expected id, my_int to be 1, got %v and %v", id, mInt)
	}
}

func TestQuery_NamedValues(t *testing.T) {
	session := createSession(t)
	defer session.Close()

	if session.cfg.ProtoVersion < 3 {
		t.Skip("named Values are not supported in protocol < 3")
	}

	if err := createTable(session, "CREATE TABLE gocql_test.named_query(id int, value text, PRIMARY KEY (id))"); err != nil {
		t.Fatal(err)
	}

	err := session.Query("INSERT INTO gocql_test.named_query(id, value) VALUES(:id, :value)", NamedValue("id", 1), NamedValue("value", "i am a value")).Exec()
	if err != nil {
		t.Fatal(err)
	}
	var value string
	if err := session.Query("SELECT VALUE from gocql_test.named_query WHERE id = :id", NamedValue("id", 1)).Scan(&value); err != nil {
		t.Fatal(err)
	}
}<|MERGE_RESOLUTION|>--- conflicted
+++ resolved
@@ -1514,8 +1514,6 @@
 	}
 }
 
-<<<<<<< HEAD
-=======
 func TestWriteFailure(t *testing.T) {
 	if flagCassVersion.Major == 0 || flagCassVersion.Before(3, 11, 0) {
 		t.Skipf("write failure can only be tested against Cassandra 3.11 or higher version=%v", flagCassVersion)
@@ -1558,7 +1556,6 @@
 	}
 }
 
->>>>>>> 85b7b579
 func TestPrepare_PreparedCacheKey(t *testing.T) {
 	session := createSession(t)
 	defer session.Close()
