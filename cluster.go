// Copyright (c) 2012 The gocql Authors. All rights reserved.
// Use of this source code is governed by a BSD-style
// license that can be found in the LICENSE file.

package gocql

import (
	"context"
	"errors"
	"net"
	"time"
)

// PoolConfig configures the connection pool used by the driver, it defaults to
// using a round-robin host selection policy and a round-robin connection selection
// policy for each host.
type PoolConfig struct {
	// HostSelectionPolicy sets the policy for selecting which host to use for a
	// given query (default: RoundRobinHostPolicy())
	// It is not supported to use a single HostSelectionPolicy in multiple sessions
	// (even if you close the old session before using in a new session).
	HostSelectionPolicy HostSelectionPolicy
}

func (p PoolConfig) buildPool(session *Session) *policyConnPool {
	return newPolicyConnPool(session)
}

// ClusterConfig is a struct to configure the default cluster implementation
// of gocql. It has a variety of attributes that can be used to modify the
// behavior to fit the most common use cases. Applications that require a
// different setup must implement their own cluster.
type ClusterConfig struct {
	// addresses for the initial connections. It is recommended to use the value set in
	// the Cassandra config for broadcast_address or listen_address, an IP address not
	// a domain name. This is because events from Cassandra will use the configured IP
	// address, which is used to index connected hosts. If the domain name specified
	// resolves to more than 1 IP address then the driver may connect multiple times to
	// the same host, and will not mark the node being down or up from events.
	Hosts []string

	// CQL version (default: 3.0.0)
	CQLVersion string

	// ProtoVersion sets the version of the native protocol to use, this will
	// enable features in the driver for specific protocol versions, generally this
	// should be set to a known version (2,3,4) for the cluster being connected to.
	//
	// If it is 0 or unset (the default) then the driver will attempt to discover the
	// highest supported protocol for the cluster. In clusters with nodes of different
	// versions the protocol selected is not defined (ie, it can be any of the supported in the cluster)
	ProtoVersion int

<<<<<<< HEAD
	// Connection timeout (default: 600ms)
	Timeout time.Duration

	// Initial connection timeout, used during initial dial to server (default: 600ms)
	// ConnectTimeout is used to set up the default dialer and is ignored if Dialer or HostDialer is provided.
=======
	// Timeout limits the time spent on the client side while executing a query.
	// Specifically, query or batch execution will return an error if the client does not receive a response
	// from the server within the Timeout period.
	// Timeout is also used to configure the read timeout on the underlying network connection.
	// Client Timeout should always be higher than the request timeouts configured on the server,
	// so that retries don't overload the server.
	// Timeout has a default value of 11 seconds, which is higher than default server timeout for most query types.
	// Timeout is not applied to requests during initial connection setup, see ConnectTimeout.
	Timeout time.Duration

	// ConnectTimeout limits the time spent during connection setup.
	// During initial connection setup, internal queries, AUTH requests will return an error if the client
	// does not receive a response within the ConnectTimeout period.
	// ConnectTimeout is applied to the connection setup queries independently.
	// ConnectTimeout also limits the duration of dialing a new TCP connection
	// in case there is no Dialer nor HostDialer configured.
	// ConnectTimeout has a default value of 11 seconds.
>>>>>>> 34fdeebe
	ConnectTimeout time.Duration

	// WriteTimeout limits the time the driver waits to write a request to a network connection.
	// WriteTimeout should be lower than or equal to Timeout.
	// WriteTimeout defaults to the value of Timeout.
	WriteTimeout time.Duration

	// Port used when dialing.
	// Default: 9042
	Port int

	// Initial keyspace. Optional.
	Keyspace string

	// Number of connections per host.
	// Default: 2
	NumConns int

	// Maximum number of inflight requests allowed per connection.
	// Default: 32768 for CQL v3 and newer
	// Default: 128 for older CQL versions
	MaxRequestsPerConn int

	// Default consistency level.
	// Default: Quorum
	Consistency Consistency

	// Compression algorithm.
	// Default: nil
	Compressor Compressor

	// Default: nil
	Authenticator Authenticator

	// An Authenticator factory. Can be used to create alternative authenticators.
	// Default: nil
	AuthProvider func(h *HostInfo) (Authenticator, error)

	// Default retry policy to use for queries.
	// Default: no retries.
	RetryPolicy RetryPolicy

	// ConvictionPolicy decides whether to mark host as down based on the error and host info.
	// Default: SimpleConvictionPolicy
	ConvictionPolicy ConvictionPolicy

	// Default reconnection policy to use for reconnecting before trying to mark host as down.
	ReconnectionPolicy ReconnectionPolicy

	// The keepalive period to use, enabled if > 0 (default: 0)
	// SocketKeepalive is used to set up the default dialer and is ignored if Dialer or HostDialer is provided.
	SocketKeepalive time.Duration

	// Maximum cache size for prepared statements globally for gocql.
	// Default: 1000
	MaxPreparedStmts int

	// Maximum cache size for query info about statements for each session.
	// Default: 1000
	MaxRoutingKeyInfo int

	// Default page size to use for created sessions.
	// Default: 5000
	PageSize int

	// Consistency for the serial part of queries, values can be either SERIAL or LOCAL_SERIAL.
	// Default: unset
	SerialConsistency SerialConsistency

	// SslOpts configures TLS use when HostDialer is not set.
	// SslOpts is ignored if HostDialer is set.
	SslOpts *SslOptions

	// Sends a client side timestamp for all requests which overrides the timestamp at which it arrives at the server.
	// Default: true, only enabled for protocol 3 and above.
	DefaultTimestamp bool

	// PoolConfig configures the underlying connection pool, allowing the
	// configuration of host selection and connection selection policies.
	PoolConfig PoolConfig

	// If not zero, gocql attempt to reconnect known DOWN nodes in every ReconnectInterval.
	ReconnectInterval time.Duration

	// The maximum amount of time to wait for schema agreement in a cluster after
	// receiving a schema change frame. (default: 60s)
	MaxWaitSchemaAgreement time.Duration

	// HostFilter will filter all incoming events for host, any which don't pass
	// the filter will be ignored. If set will take precedence over any options set
	// via Discovery
	HostFilter HostFilter

	// AddressTranslator will translate addresses found on peer discovery and/or
	// node change events.
	AddressTranslator AddressTranslator

	// If IgnorePeerAddr is true and the address in system.peers does not match
	// the supplied host by either initial hosts or discovered via events then the
	// host will be replaced with the supplied address.
	//
	// For example if an event comes in with host=10.0.0.1 but when looking up that
	// address in system.local or system.peers returns 127.0.0.1, the peer will be
	// set to 10.0.0.1 which is what will be used to connect to.
	IgnorePeerAddr bool

	// If DisableInitialHostLookup then the driver will not attempt to get host info
	// from the system.peers table, this will mean that the driver will connect to
	// hosts supplied and will not attempt to lookup the hosts information, this will
	// mean that data_centre, rack and token information will not be available and as
	// such host filtering and token aware query routing will not be available.
	DisableInitialHostLookup bool

	// Configure events the driver will register for
	Events struct {
		// disable registering for status events (node up/down)
		DisableNodeStatusEvents bool
		// disable registering for topology events (node added/removed/moved)
		DisableTopologyEvents bool
		// disable registering for schema events (keyspace/table/function removed/created/updated)
		DisableSchemaEvents bool
	}

	// DisableSkipMetadata will override the internal result metadata cache so that the driver does not
	// send skip_metadata for queries, this means that the result will always contain
	// the metadata to parse the rows and will not reuse the metadata from the prepared
	// statement.
	//
	// See https://issues.apache.org/jira/browse/CASSANDRA-10786
	DisableSkipMetadata bool

	// QueryObserver will set the provided query observer on all queries created from this session.
	// Use it to collect metrics / stats from queries by providing an implementation of QueryObserver.
	QueryObserver QueryObserver

	// BatchObserver will set the provided batch observer on all queries created from this session.
	// Use it to collect metrics / stats from batch queries by providing an implementation of BatchObserver.
	BatchObserver BatchObserver

	// ConnectObserver will set the provided connect observer on all queries
	// created from this session.
	ConnectObserver ConnectObserver

	// FrameHeaderObserver will set the provided frame header observer on all frames' headers created from this session.
	// Use it to collect metrics / stats from frames by providing an implementation of FrameHeaderObserver.
	FrameHeaderObserver FrameHeaderObserver

	// StreamObserver will be notified of stream state changes.
	// This can be used to track in-flight protocol requests and responses.
	StreamObserver StreamObserver

	// Default idempotence for queries
	DefaultIdempotence bool

	// The time to wait for frames before flushing the frames connection to Cassandra.
	// Can help reduce syscall overhead by making less calls to write. Set to 0 to
	// disable.
	//
	// (default: 200 microseconds)
	WriteCoalesceWaitTime time.Duration

	// Dialer will be used to establish all connections created for this Cluster.
	// If not provided, a default dialer configured with ConnectTimeout will be used.
	// Dialer is ignored if HostDialer is provided.
	Dialer Dialer

	// HostDialer will be used to establish all connections for this Cluster.
	// Unlike Dialer, HostDialer is responsible for setting up the entire connection, including the TLS session.
	// To support shard-aware port, HostDialer should implement ShardDialer.
	// If not provided, Dialer will be used instead.
	HostDialer HostDialer

	// DisableShardAwarePort will prevent the driver from connecting to Scylla's shard-aware port,
	// even if there are nodes in the cluster that support it.
	//
	// It is generally recommended to leave this option turned off because gocql can use
	// the shard-aware port to make the process of establishing more robust.
	// However, if you have a cluster with nodes which expose shard-aware port
	// but the port is unreachable due to network configuration issues, you can use
	// this option to work around the issue. Set it to true only if you neither can fix
	// your network nor disable shard-aware port on your nodes.
	DisableShardAwarePort bool

	// Logger for this ClusterConfig.
	// If not specified, defaults to the global gocql.Logger.
	Logger StdLogger

	// internal config for testing
	disableControlConn bool
	disableInit        bool
}

type Dialer interface {
	DialContext(ctx context.Context, network, addr string) (net.Conn, error)
}

// NewCluster generates a new config for the default cluster implementation.
//
// The supplied hosts are used to initially connect to the cluster then the rest of
// the ring will be automatically discovered. It is recommended to use the value set in
// the Cassandra config for broadcast_address or listen_address, an IP address not
// a domain name. This is because events from Cassandra will use the configured IP
// address, which is used to index connected hosts. If the domain name specified
// resolves to more than 1 IP address then the driver may connect multiple times to
// the same host, and will not mark the node being down or up from events.
func NewCluster(hosts ...string) *ClusterConfig {
	cfg := &ClusterConfig{
		Hosts:                  hosts,
		CQLVersion:             "3.0.0",
		Timeout:                11 * time.Second,
		ConnectTimeout:         11 * time.Second,
		Port:                   9042,
		NumConns:               2,
		Consistency:            Quorum,
		MaxPreparedStmts:       defaultMaxPreparedStmts,
		MaxRoutingKeyInfo:      1000,
		PageSize:               5000,
		DefaultTimestamp:       true,
		MaxWaitSchemaAgreement: 60 * time.Second,
		ReconnectInterval:      60 * time.Second,
		ConvictionPolicy:       &SimpleConvictionPolicy{},
		ReconnectionPolicy:     &ConstantReconnectionPolicy{MaxRetries: 3, Interval: 1 * time.Second},
		WriteCoalesceWaitTime:  200 * time.Microsecond,
	}

	return cfg
}

func (cfg *ClusterConfig) logger() StdLogger {
	if cfg.Logger == nil {
		return Logger
	}
	return cfg.Logger
}

// CreateSession initializes the cluster based on this config and returns a
// session object that can be used to interact with the database.
func (cfg *ClusterConfig) CreateSession() (*Session, error) {
	return NewSession(*cfg)
}

// translateAddressPort is a helper method that will use the given AddressTranslator
// if defined, to translate the given address and port into a possibly new address
// and port, If no AddressTranslator or if an error occurs, the given address and
// port will be returned.
func (cfg *ClusterConfig) translateAddressPort(addr net.IP, port int) (net.IP, int) {
	if cfg.AddressTranslator == nil || len(addr) == 0 {
		return addr, port
	}
	newAddr, newPort := cfg.AddressTranslator.Translate(addr, port)
	if gocqlDebug {
		cfg.logger().Printf("gocql: translating address '%v:%d' to '%v:%d'", addr, port, newAddr, newPort)
	}
	return newAddr, newPort
}

func (cfg *ClusterConfig) filterHost(host *HostInfo) bool {
	return !(cfg.HostFilter == nil || cfg.HostFilter.Accept(host))
}

var (
	ErrNoHosts              = errors.New("no hosts provided")
	ErrNoConnectionsStarted = errors.New("no connections were made when creating the session")
	ErrHostQueryFailed      = errors.New("unable to populate Hosts")
)<|MERGE_RESOLUTION|>--- conflicted
+++ resolved
@@ -51,13 +51,6 @@
 	// versions the protocol selected is not defined (ie, it can be any of the supported in the cluster)
 	ProtoVersion int
 
-<<<<<<< HEAD
-	// Connection timeout (default: 600ms)
-	Timeout time.Duration
-
-	// Initial connection timeout, used during initial dial to server (default: 600ms)
-	// ConnectTimeout is used to set up the default dialer and is ignored if Dialer or HostDialer is provided.
-=======
 	// Timeout limits the time spent on the client side while executing a query.
 	// Specifically, query or batch execution will return an error if the client does not receive a response
 	// from the server within the Timeout period.
@@ -75,7 +68,6 @@
 	// ConnectTimeout also limits the duration of dialing a new TCP connection
 	// in case there is no Dialer nor HostDialer configured.
 	// ConnectTimeout has a default value of 11 seconds.
->>>>>>> 34fdeebe
 	ConnectTimeout time.Duration
 
 	// WriteTimeout limits the time the driver waits to write a request to a network connection.
