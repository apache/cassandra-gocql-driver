// Copyright (c) 2012 The gocql Authors. All rights reserved.
// Use of this source code is governed by a BSD-style
// license that can be found in the LICENSE file.

package gocql

import (
	"bufio"
	"context"
	"crypto/tls"
	"errors"
	"fmt"
	"io"
	"io/ioutil"
	"net"
	"strconv"
	"strings"
	"sync"
	"sync/atomic"
	"time"

	"github.com/gocql/gocql/internal/lru"
	"github.com/gocql/gocql/internal/streams"
)

var (
	defaultApprovedAuthenticators = []string{
		"org.apache.cassandra.auth.PasswordAuthenticator",
		"com.instaclustr.cassandra.auth.SharedSecretAuthenticator",
		"com.datastax.bdp.cassandra.auth.DseAuthenticator",
		"io.aiven.cassandra.auth.AivenAuthenticator",
		"com.ericsson.bss.cassandra.ecaudit.auth.AuditPasswordAuthenticator",
		"com.amazon.helenus.auth.HelenusAuthenticator",
		"com.ericsson.bss.cassandra.ecaudit.auth.AuditAuthenticator",
		"com.scylladb.auth.SaslauthdAuthenticator",
		"com.scylladb.auth.TransitionalAuthenticator",
	}
)

// approve the authenticator with the list of allowed authenticators or default list if approvedAuthenticators is empty.
func approve(authenticator string, approvedAuthenticators []string) bool {
	if len(approvedAuthenticators) == 0 {
		approvedAuthenticators = defaultApprovedAuthenticators
	}
	for _, s := range approvedAuthenticators {
		if authenticator == s {
			return true
		}
	}
	return false
}

// JoinHostPort is a utility to return an address string that can be used
// by `gocql.Conn` to form a connection with a host.
func JoinHostPort(addr string, port int) string {
	addr = strings.TrimSpace(addr)
	if _, _, err := net.SplitHostPort(addr); err != nil {
		addr = net.JoinHostPort(addr, strconv.Itoa(port))
	}
	return addr
}

type Authenticator interface {
	Challenge(req []byte) (resp []byte, auth Authenticator, err error)
	Success(data []byte) error
}

type PasswordAuthenticator struct {
	Username              string
	Password              string
	AllowedAuthenticators []string
}

func (p PasswordAuthenticator) Challenge(req []byte) ([]byte, Authenticator, error) {
	if !approve(string(req), p.AllowedAuthenticators) {
		return nil, nil, fmt.Errorf("unexpected authenticator %q", req)
	}
	resp := make([]byte, 2+len(p.Username)+len(p.Password))
	resp[0] = 0
	copy(resp[1:], p.Username)
	resp[len(p.Username)+1] = 0
	copy(resp[2+len(p.Username):], p.Password)
	return resp, nil, nil
}

func (p PasswordAuthenticator) Success(data []byte) error {
	return nil
}

// SslOptions configures TLS use.
//
// Warning: Due to historical reasons, the SslOptions is insecure by default, so you need to set EnableHostVerification
// to true if no Config is set. Most users should set SslOptions.Config to a *tls.Config.
// SslOptions and Config.InsecureSkipVerify interact as follows:
//
//	Config.InsecureSkipVerify | EnableHostVerification | Result
//	Config is nil             | false                  | do not verify host
//	Config is nil             | true                   | verify host
//	false                     | false                  | verify host
//	true                      | false                  | do not verify host
//	false                     | true                   | verify host
//	true                      | true                   | verify host
type SslOptions struct {
	*tls.Config

	// CertPath and KeyPath are optional depending on server
	// config, but both fields must be omitted to avoid using a
	// client certificate
	CertPath string
	KeyPath  string
	CaPath   string //optional depending on server config
	// If you want to verify the hostname and server cert (like a wildcard for cass cluster) then you should turn this
	// on.
	// This option is basically the inverse of tls.Config.InsecureSkipVerify.
	// See InsecureSkipVerify in http://golang.org/pkg/crypto/tls/ for more info.
	//
	// See SslOptions documentation to see how EnableHostVerification interacts with the provided tls.Config.
	EnableHostVerification bool
}

type ConnConfig struct {
	ProtoVersion   int
	CQLVersion     string
	Timeout        time.Duration
	WriteTimeout   time.Duration
	ConnectTimeout time.Duration
	Dialer         Dialer
	HostDialer     HostDialer
	Compressor     Compressor
	Authenticator  Authenticator
	AuthProvider   func(h *HostInfo) (Authenticator, error)
	Keepalive      time.Duration
	Logger         StdLogger

	tlsConfig       *tls.Config
	disableCoalesce bool
}

func (c *ConnConfig) logger() StdLogger {
	if c.Logger == nil {
		return Logger
	}
	return c.Logger
}

type ConnErrorHandler interface {
	HandleError(conn *Conn, err error, closed bool)
}

type connErrorHandlerFn func(conn *Conn, err error, closed bool)

func (fn connErrorHandlerFn) HandleError(conn *Conn, err error, closed bool) {
	fn(conn, err, closed)
}

// If not zero, how many timeouts we will allow to occur before the connection is closed
// and restarted. This is to prevent a single query timeout from killing a connection
// which may be serving more queries just fine.
// Default is 0, should not be changed concurrently with queries.
//
// Deprecated.
var TimeoutLimit int64 = 0

// Conn is a single connection to a Cassandra node. It can be used to execute
// queries, but users are usually advised to use a more reliable, higher
// level API.
type Conn struct {
	conn net.Conn
	r    *bufio.Reader
	w    contextWriter

	timeout        time.Duration
	writeTimeout   time.Duration
	cfg            *ConnConfig
	frameObserver  FrameHeaderObserver
	streamObserver StreamObserver

	headerBuf [maxFrameHeaderSize]byte

	streams *streams.IDGenerator
	mu      sync.Mutex
	// calls stores a map from stream ID to callReq.
	// This map is protected by mu.
	// calls should not be used when closed is true, calls is set to nil when closed=true.
	calls map[int]*callReq

	errorHandler ConnErrorHandler
	compressor   Compressor
	auth         Authenticator
	addr         string

	version         uint8
	currentKeyspace string
	host            *HostInfo
<<<<<<< HEAD
	supported       map[string][]string
	scyllaSupported scyllaSupported
	cqlProtoExts    []cqlProtocolExtension
=======
	isSchemaV2      bool
>>>>>>> b25227ef

	session *Session

	// true if connection close process for the connection started.
	// closed is protected by mu.
	closed bool
	ctx    context.Context
	cancel context.CancelFunc

	timeouts int64

	logger StdLogger
}

// connect establishes a connection to a Cassandra node using session's connection config.
func (s *Session) connect(ctx context.Context, host *HostInfo, errorHandler ConnErrorHandler) (*Conn, error) {
	return s.dial(ctx, host, s.connCfg, errorHandler)
}

// connectShard establishes a connection to a shard.
// If nrShards is zero, shard-aware dialing is disabled.
func (s *Session) connectShard(ctx context.Context, host *HostInfo, errorHandler ConnErrorHandler,
	shardID, nrShards int) (*Conn, error) {
	return s.dialShard(ctx, host, s.connCfg, errorHandler, shardID, nrShards)
}

// dial establishes a connection to a Cassandra node and notifies the session's connectObserver.
func (s *Session) dial(ctx context.Context, host *HostInfo, connConfig *ConnConfig, errorHandler ConnErrorHandler) (*Conn, error) {
	return s.dialShard(ctx, host, connConfig, errorHandler, 0, 0)
}

// dialShard establishes a connection to a host/shard and notifies the session's connectObserver.
// If nrShards is zero, shard-aware dialing is disabled.
func (s *Session) dialShard(ctx context.Context, host *HostInfo, connConfig *ConnConfig, errorHandler ConnErrorHandler,
	shardID, nrShards int) (*Conn, error) {
	var obs ObservedConnect
	if s.connectObserver != nil {
		obs.Host = host
		obs.Start = time.Now()
	}

	conn, err := s.dialWithoutObserver(ctx, host, connConfig, errorHandler, shardID, nrShards)

	if s.connectObserver != nil {
		obs.End = time.Now()
		obs.Err = err
		s.connectObserver.ObserveConnect(obs)
	}

	return conn, err
}

// dialWithoutObserver establishes connection to a Cassandra node.
//
// dialWithoutObserver does not notify the connection observer, so you most probably want to call dial() instead.
<<<<<<< HEAD
//
// If nrShards is zero, shard-aware dialing is disabled.
func (s *Session) dialWithoutObserver(ctx context.Context, host *HostInfo, cfg *ConnConfig, errorHandler ConnErrorHandler,
	shardID, nrShards int) (*Conn, error) {

	shardDialer, ok := cfg.HostDialer.(ShardDialer)
	var (
		dialedHost *DialedHost
		err        error
	)
	if ok && nrShards > 0 {
		dialedHost, err = shardDialer.DialShard(ctx, host, shardID, nrShards)
	} else {
		dialedHost, err = cfg.HostDialer.DialHost(ctx, host)
	}

	if err != nil {
		return nil, err
	}
=======
func (s *Session) dialWithoutObserver(ctx context.Context, host *HostInfo, cfg *ConnConfig, errorHandler ConnErrorHandler) (*Conn, error) {
	dialedHost, err := cfg.HostDialer.DialHost(ctx, host)
	if err != nil {
		return nil, err
	}

	writeTimeout := cfg.Timeout
	if cfg.WriteTimeout > 0 {
		writeTimeout = cfg.WriteTimeout
	}
>>>>>>> b25227ef

	ctx, cancel := context.WithCancel(ctx)
	c := &Conn{
		conn:          dialedHost.Conn,
		r:             bufio.NewReader(dialedHost.Conn),
		cfg:           cfg,
		calls:         make(map[int]*callReq),
		version:       uint8(cfg.ProtoVersion),
		addr:          dialedHost.Conn.RemoteAddr().String(),
		errorHandler:  errorHandler,
		compressor:    cfg.Compressor,
		session:       s,
		streams:       streams.New(cfg.ProtoVersion),
		host:          host,
		isSchemaV2:    true, // Try using "system.peers_v2" until proven otherwise
		frameObserver: s.frameObserver,
<<<<<<< HEAD
		w: &deadlineWriter{
			w:       dialedHost.Conn,
			timeout: cfg.Timeout,
=======
		w: &deadlineContextWriter{
			w:         dialedHost.Conn,
			timeout:   writeTimeout,
			semaphore: make(chan struct{}, 1),
			quit:      make(chan struct{}),
>>>>>>> b25227ef
		},
		ctx:            ctx,
		cancel:         cancel,
		logger:         cfg.logger(),
		streamObserver: s.streamObserver,
		writeTimeout:   writeTimeout,
	}

	if err := c.init(ctx, dialedHost); err != nil {
		cancel()
		c.Close()
		return nil, err
	}

	return c, nil
}

func (c *Conn) init(ctx context.Context, dialedHost *DialedHost) error {
	if c.session.cfg.AuthProvider != nil {
		var err error
		c.auth, err = c.cfg.AuthProvider(c.host)
		if err != nil {
			return err
		}
	} else {
		c.auth = c.cfg.Authenticator
	}

	startup := &startupCoordinator{
		frameTicker: make(chan struct{}),
		conn:        c,
	}

	c.timeout = c.cfg.ConnectTimeout
	if err := startup.setupConn(ctx); err != nil {
		return err
	}

	c.timeout = c.cfg.Timeout

	// dont coalesce startup frames
	if c.session.cfg.WriteCoalesceWaitTime > 0 && !c.cfg.disableCoalesce && !dialedHost.DisableCoalesce {
<<<<<<< HEAD
		c.w = newWriteCoalescer(c.conn, c.timeout, c.session.cfg.WriteCoalesceWaitTime, ctx.Done())
=======
		c.w = newWriteCoalescer(c.conn, c.writeTimeout, c.session.cfg.WriteCoalesceWaitTime, ctx.Done())
>>>>>>> b25227ef
	}

	go c.serve(ctx)
	go c.heartBeat(ctx)

	return nil
}

func (c *Conn) Write(p []byte) (n int, err error) {
	return c.w.writeContext(context.Background(), p)
}

func (c *Conn) Read(p []byte) (n int, err error) {
	const maxAttempts = 5

	for i := 0; i < maxAttempts; i++ {
		var nn int
		if c.timeout > 0 {
			c.conn.SetReadDeadline(time.Now().Add(c.timeout))
		}

		nn, err = io.ReadFull(c.r, p[n:])
		n += nn
		if err == nil {
			break
		}

		if verr, ok := err.(net.Error); !ok || !verr.Temporary() {
			break
		}
	}

	return
}

type startupCoordinator struct {
	conn        *Conn
	frameTicker chan struct{}
}

func (s *startupCoordinator) setupConn(ctx context.Context) error {
	var cancel context.CancelFunc
	if s.conn.timeout > 0 {
		ctx, cancel = context.WithTimeout(ctx, s.conn.timeout)
	} else {
		ctx, cancel = context.WithCancel(ctx)
	}
	defer cancel()

	startupErr := make(chan error)
	go func() {
		for range s.frameTicker {
			err := s.conn.recv(ctx)
			if err != nil {
				select {
				case startupErr <- err:
				case <-ctx.Done():
				}

				return
			}
		}
	}()

	go func() {
		defer close(s.frameTicker)
		err := s.options(ctx)
		select {
		case startupErr <- err:
		case <-ctx.Done():
		}
	}()

	select {
	case err := <-startupErr:
		if err != nil {
			return err
		}
	case <-ctx.Done():
		return errors.New("gocql: no response to connection startup within timeout")
	}

	return nil
}

func (s *startupCoordinator) write(ctx context.Context, frame frameBuilder) (frame, error) {
	select {
	case s.frameTicker <- struct{}{}:
	case <-ctx.Done():
		return nil, ctx.Err()
	}

	framer, err := s.conn.exec(ctx, frame, nil)
	if err != nil {
		return nil, err
	}

	return framer.parseFrame()
}

func (s *startupCoordinator) options(ctx context.Context) error {
	frame, err := s.write(ctx, &writeOptionsFrame{})
	if err != nil {
		return err
	}

	v, ok := frame.(*supportedFrame)
	if !ok {
		return NewErrProtocol("Unknown type of response to startup frame: %T", frame)
	}
	// Keep raw supported multimap for debug purposes
	s.conn.supported = v.supported
	s.conn.scyllaSupported = parseSupported(s.conn.supported)
	s.conn.host.setScyllaSupported(s.conn.scyllaSupported)
	s.conn.cqlProtoExts = parseCQLProtocolExtensions(s.conn.supported)

	return s.startup(ctx)
}

func (s *startupCoordinator) startup(ctx context.Context) error {
	m := map[string]string{
		"CQL_VERSION": s.conn.cfg.CQLVersion,
	}

	if s.conn.compressor != nil {
		comp := s.conn.supported["COMPRESSION"]
		name := s.conn.compressor.Name()
		for _, compressor := range comp {
			if compressor == name {
				m["COMPRESSION"] = compressor
				break
			}
		}

		if _, ok := m["COMPRESSION"]; !ok {
			s.conn.compressor = nil
		}
	}

	for _, ext := range s.conn.cqlProtoExts {
		serialized := ext.serialize()
		for k, v := range serialized {
			m[k] = v
		}
	}

	frame, err := s.write(ctx, &writeStartupFrame{opts: m})
	if err != nil {
		return err
	}

	switch v := frame.(type) {
	case error:
		return v
	case *readyFrame:
		return nil
	case *authenticateFrame:
		return s.authenticateHandshake(ctx, v)
	default:
		return NewErrProtocol("Unknown type of response to startup frame: %s", v)
	}
}

func (s *startupCoordinator) authenticateHandshake(ctx context.Context, authFrame *authenticateFrame) error {
	if s.conn.auth == nil {
		return fmt.Errorf("authentication required (using %q)", authFrame.class)
	}

	resp, challenger, err := s.conn.auth.Challenge([]byte(authFrame.class))
	if err != nil {
		return err
	}

	req := &writeAuthResponseFrame{data: resp}
	for {
		frame, err := s.write(ctx, req)
		if err != nil {
			return err
		}

		switch v := frame.(type) {
		case error:
			return v
		case *authSuccessFrame:
			if challenger != nil {
				return challenger.Success(v.data)
			}
			return nil
		case *authChallengeFrame:
			resp, challenger, err = challenger.Challenge(v.data)
			if err != nil {
				return err
			}

			req = &writeAuthResponseFrame{
				data: resp,
			}
		default:
			return fmt.Errorf("unknown frame response during authentication: %v", v)
		}
	}
}

func (c *Conn) closeWithError(err error) {
	if c == nil {
		return
	}

<<<<<<< HEAD
	if !atomic.CompareAndSwapInt32(&c.closed, 0, 1) {
=======
	c.mu.Lock()
	if c.closed {
		c.mu.Unlock()
>>>>>>> b25227ef
		return
	}
	c.closed = true

	var callsToClose map[int]*callReq

	// We should attempt to deliver the error back to the caller if it
	// exists. However, don't block c.mu while we are delivering the
	// error to outstanding calls.
	if err != nil {
		callsToClose = c.calls
		// It is safe to change c.calls to nil. Nobody should use it after c.closed is set to true.
		c.calls = nil
	}
	c.mu.Unlock()

	for _, req := range callsToClose {
		// we need to send the error to all waiting queries.
		select {
		case req.resp <- callResp{err: err}:
		case <-req.timeout:
		}
		if req.streamObserverContext != nil {
			req.streamObserverEndOnce.Do(func() {
				req.streamObserverContext.StreamAbandoned(ObservedStream{
					Host: c.host,
				})
			})
		}
	}

	// if error was nil then unblock the quit channel
	c.cancel()
	cerr := c.close()

	if err != nil {
		c.errorHandler.HandleError(c, err, true)
	} else if cerr != nil {
		// TODO(zariel): is it a good idea to do this?
		c.errorHandler.HandleError(c, cerr, true)
	}
}

func (c *Conn) close() error {
	return c.conn.Close()
}

func (c *Conn) Close() {
	c.closeWithError(nil)
}

// Serve starts the stream multiplexer for this connection, which is required
// to execute any queries. This method runs as long as the connection is
// open and is therefore usually called in a separate goroutine.
func (c *Conn) serve(ctx context.Context) {
	var err error
	for err == nil {
		err = c.recv(ctx)
	}

	c.closeWithError(err)
}

func (c *Conn) discardFrame(head frameHeader) error {
	_, err := io.CopyN(ioutil.Discard, c, int64(head.length))
	if err != nil {
		return err
	}
	return nil
}

type protocolError struct {
	frame frame
}

func (p *protocolError) Error() string {
	if err, ok := p.frame.(error); ok {
		return err.Error()
	}
	return fmt.Sprintf("gocql: received unexpected frame on stream %d: %v", p.frame.Header().stream, p.frame)
}

func (c *Conn) heartBeat(ctx context.Context) {
	sleepTime := 1 * time.Second
	timer := time.NewTimer(sleepTime)
	defer timer.Stop()

	var failures int

	for {
		if failures > 5 {
			c.closeWithError(fmt.Errorf("gocql: heartbeat failed"))
			return
		}

		timer.Reset(sleepTime)

		select {
		case <-ctx.Done():
			return
		case <-timer.C:
		}

		framer, err := c.exec(context.Background(), &writeOptionsFrame{}, nil)
		if err != nil {
			failures++
			continue
		}

		resp, err := framer.parseFrame()
		if err != nil {
			// invalid frame
			failures++
			continue
		}

		switch resp.(type) {
		case *supportedFrame:
			// Everything ok
			sleepTime = 5 * time.Second
			failures = 0
		case error:
			// TODO: should we do something here?
		default:
			panic(fmt.Sprintf("gocql: unknown frame in response to options: %T", resp))
		}
	}
}

func (c *Conn) recv(ctx context.Context) error {
	// not safe for concurrent reads

	// read a full header, ignore timeouts, as this is being ran in a loop
	// TODO: TCP level deadlines? or just query level deadlines?
	if c.timeout > 0 {
		c.conn.SetReadDeadline(time.Time{})
	}

	headStartTime := time.Now()
	// were just reading headers over and over and copy bodies
	head, err := readHeader(c.r, c.headerBuf[:])
	headEndTime := time.Now()
	if err != nil {
		return err
	}

	if c.frameObserver != nil {
		c.frameObserver.ObserveFrameHeader(context.Background(), ObservedFrameHeader{
			Version: protoVersion(head.version),
			Flags:   head.flags,
			Stream:  int16(head.stream),
			Opcode:  frameOp(head.op),
			Length:  int32(head.length),
			Start:   headStartTime,
			End:     headEndTime,
			Host:    c.host,
		})
	}

	if head.stream > c.streams.NumStreams {
		return fmt.Errorf("gocql: frame header stream is beyond call expected bounds: %d", head.stream)
	} else if head.stream == -1 {
		// TODO: handle cassandra event frames, we shouldnt get any currently
<<<<<<< HEAD
		framer := newFramerWithExts(c, c, c.compressor, c.version, c.cqlProtoExts)
		if err := framer.readFrame(&head); err != nil {
=======
		framer := newFramer(c.compressor, c.version)
		if err := framer.readFrame(c, &head); err != nil {
>>>>>>> b25227ef
			return err
		}
		go c.session.handleEvent(framer)
		return nil
	} else if head.stream <= 0 {
		// reserved stream that we dont use, probably due to a protocol error
		// or a bug in Cassandra, this should be an error, parse it and return.
<<<<<<< HEAD
		framer := newFramerWithExts(c, c, c.compressor, c.version, c.cqlProtoExts)
		if err := framer.readFrame(&head); err != nil {
=======
		framer := newFramer(c.compressor, c.version)
		if err := framer.readFrame(c, &head); err != nil {
>>>>>>> b25227ef
			return err
		}

		frame, err := framer.parseFrame()
		if err != nil {
			return err
		}

		return &protocolError{
			frame: frame,
		}
	}

	c.mu.Lock()
	if c.closed {
		c.mu.Unlock()
		return ErrConnectionClosed
	}
	call, ok := c.calls[head.stream]
	delete(c.calls, head.stream)
	c.mu.Unlock()
	if call == nil || !ok {
		c.logger.Printf("gocql: received response for stream which has no handler: header=%v\n", head)
		return c.discardFrame(head)
	} else if head.stream != call.streamID {
		panic(fmt.Sprintf("call has incorrect streamID: got %d expected %d", call.streamID, head.stream))
	}

	framer := newFramer(c.compressor, c.version)

	err = framer.readFrame(c, &head)
	if err != nil {
		// only net errors should cause the connection to be closed. Though
		// cassandra returning corrupt frames will be returned here as well.
		if _, ok := err.(net.Error); ok {
			return err
		}
	}

	// we either, return a response to the caller, the caller timedout, or the
	// connection has closed. Either way we should never block indefinatly here
	select {
	case call.resp <- callResp{framer: framer, err: err}:
	case <-call.timeout:
		c.releaseStream(call)
	case <-ctx.Done():
	}

	return nil
}

func (c *Conn) releaseStream(call *callReq) {
	if call.timer != nil {
		call.timer.Stop()
	}

	c.streams.Clear(call.streamID)

	if call.streamObserverContext != nil {
		call.streamObserverEndOnce.Do(func() {
			call.streamObserverContext.StreamFinished(ObservedStream{
				Host: c.host,
			})
		})
	}
}

func (c *Conn) handleTimeout() {
	if TimeoutLimit > 0 && atomic.AddInt64(&c.timeouts, 1) > TimeoutLimit {
		c.closeWithError(ErrTooManyTimeouts)
	}
}

type callReq struct {
	// resp will receive the frame that was sent as a response to this stream.
	resp     chan callResp
	timeout  chan struct{} // indicates to recv() that a call has timed out
	streamID int           // current stream in use

	timer *time.Timer

	// streamObserverContext is notified about events regarding this stream
	streamObserverContext StreamObserverContext

	// streamObserverEndOnce ensures that either StreamAbandoned or StreamFinished is called,
	// but not both.
	streamObserverEndOnce sync.Once
}

type callResp struct {
	// framer is the response frame.
	// May be nil if err is not nil.
	framer *framer
	// err is error encountered, if any.
	err error
}

// contextWriter is like io.Writer, but takes context as well.
type contextWriter interface {
	// writeContext writes p to the connection.
	//
	// If ctx is canceled before we start writing p (e.g. during waiting while another write is currently in progress),
	// p is not written and ctx.Err() is returned. Context is ignored after we start writing p (i.e. we don't interrupt
	// blocked writes that are in progress) so that we always either write the full frame or not write it at all.
	//
	// It returns the number of bytes written from p (0 <= n <= len(p)) and any error that caused the write to stop
	// early. writeContext must return a non-nil error if it returns n < len(p). writeContext must not modify the
	// data in p, even temporarily.
	writeContext(ctx context.Context, p []byte) (n int, err error)
}

type deadlineWriter interface {
	SetWriteDeadline(time.Time) error
	io.Writer
}

type deadlineContextWriter struct {
	w       deadlineWriter
	timeout time.Duration
	// semaphore protects critical section for SetWriteDeadline/Write.
	// It is a channel with capacity 1.
	semaphore chan struct{}

	// quit closed once the connection is closed.
	quit chan struct{}
}

// writeContext implements contextWriter.
func (c *deadlineContextWriter) writeContext(ctx context.Context, p []byte) (int, error) {
	select {
	case <-ctx.Done():
		return 0, ctx.Err()
	case <-c.quit:
		return 0, ErrConnectionClosed
	case c.semaphore <- struct{}{}:
		// acquired
	}

	defer func() {
		// release
		<-c.semaphore
	}()

	if c.timeout > 0 {
		err := c.w.SetWriteDeadline(time.Now().Add(c.timeout))
		if err != nil {
			return 0, err
		}
	}
	return c.w.Write(p)
}

func newWriteCoalescer(conn deadlineWriter, writeTimeout, coalesceDuration time.Duration,
	quit <-chan struct{}) *writeCoalescer {
	wc := &writeCoalescer{
		writeCh: make(chan writeRequest),
		c:       conn,
		quit:    quit,
		timeout: writeTimeout,
	}
	go wc.writeFlusher(coalesceDuration)
	return wc
}

type writeCoalescer struct {
	c deadlineWriter

	mu sync.Mutex

	quit    <-chan struct{}
	writeCh chan writeRequest

	timeout time.Duration

	testEnqueuedHook func()
	testFlushedHook  func()
}

type writeRequest struct {
	// resultChan is a channel (with buffer size 1) where to send results of the write.
	resultChan chan<- writeResult
	// data to write.
	data []byte
}

type writeResult struct {
	n   int
	err error
}

// writeContext implements contextWriter.
func (w *writeCoalescer) writeContext(ctx context.Context, p []byte) (int, error) {
	resultChan := make(chan writeResult, 1)
	wr := writeRequest{
		resultChan: resultChan,
		data:       p,
	}

	select {
	case <-ctx.Done():
		return 0, ctx.Err()
	case <-w.quit:
		return 0, io.EOF // TODO: better error here?
	case w.writeCh <- wr:
		// enqueued for writing
	}

	if w.testEnqueuedHook != nil {
		w.testEnqueuedHook()
	}

	result := <-resultChan
	return result.n, result.err
}

func (w *writeCoalescer) writeFlusher(interval time.Duration) {
	timer := time.NewTimer(interval)
	defer timer.Stop()

	if !timer.Stop() {
		<-timer.C
	}

	w.writeFlusherImpl(timer.C, func() { timer.Reset(interval) })
}

func (w *writeCoalescer) writeFlusherImpl(timerC <-chan time.Time, resetTimer func()) {
	running := false

	var buffers net.Buffers
	var resultChans []chan<- writeResult

	for {
		select {
		case req := <-w.writeCh:
			buffers = append(buffers, req.data)
			resultChans = append(resultChans, req.resultChan)
			if !running {
				// Start timer on first write.
				resetTimer()
				running = true
			}
		case <-w.quit:
			result := writeResult{
				n:   0,
				err: io.EOF, // TODO: better error here?
			}
			// Unblock whoever was waiting.
			for _, resultChan := range resultChans {
				// resultChan has capacity 1, so it does not block.
				resultChan <- result
			}
			return
		case <-timerC:
			running = false
			w.flush(resultChans, buffers)
			buffers = nil
			resultChans = nil
			if w.testFlushedHook != nil {
				w.testFlushedHook()
			}
		}
	}
}

func (w *writeCoalescer) flush(resultChans []chan<- writeResult, buffers net.Buffers) {
	// Flush everything we have so far.
	if w.timeout > 0 {
		err := w.c.SetWriteDeadline(time.Now().Add(w.timeout))
		if err != nil {
			for i := range resultChans {
				resultChans[i] <- writeResult{
					n:   0,
					err: err,
				}
			}
			return
		}
	}
	// Copy buffers because WriteTo modifies buffers in-place.
	buffers2 := make(net.Buffers, len(buffers))
	copy(buffers2, buffers)
	n, err := buffers2.WriteTo(w.c)
	// Writes of bytes before n succeeded, writes of bytes starting from n failed with err.
	// Use n as remaining byte counter.
	for i := range buffers {
		if int64(len(buffers[i])) <= n {
			// this buffer was fully written.
			resultChans[i] <- writeResult{
				n:   len(buffers[i]),
				err: nil,
			}
			n -= int64(len(buffers[i]))
		} else {
			// this buffer was not (fully) written.
			resultChans[i] <- writeResult{
				n:   int(n),
				err: err,
			}
			n = 0
		}
	}
}

// addCall attempts to add a call to c.calls.
// It fails with error if the connection already started closing or if a call for the given stream
// already exists.
func (c *Conn) addCall(call *callReq) error {
	c.mu.Lock()
	defer c.mu.Unlock()
	if c.closed {
		return ErrConnectionClosed
	}
	existingCall := c.calls[call.streamID]
	if existingCall != nil {
		return fmt.Errorf("attempting to use stream already in use: %d -> %d", call.streamID,
			existingCall.streamID)
	}
	c.calls[call.streamID] = call
	return nil
}

func (c *Conn) exec(ctx context.Context, req frameBuilder, tracer Tracer) (*framer, error) {
	if ctxErr := ctx.Err(); ctxErr != nil {
		return nil, ctxErr
	}

	// TODO: move tracer onto conn
	stream, ok := c.streams.GetStream()
	if !ok {
		return nil, ErrNoStreams
	}

	// resp is basically a waiting semaphore protecting the framer
<<<<<<< HEAD
	framer := newFramerWithExts(c, c, c.compressor, c.version, c.cqlProtoExts)
=======
	framer := newFramer(c.compressor, c.version)
>>>>>>> b25227ef

	call := &callReq{
		timeout:  make(chan struct{}),
		streamID: stream,
		resp:     make(chan callResp),
	}

	if c.streamObserver != nil {
		call.streamObserverContext = c.streamObserver.StreamContext(ctx)
	}

	if err := c.addCall(call); err != nil {
		return nil, err
	}

	// After this point, we need to either read from call.resp or close(call.timeout)
	// since closeWithError can try to write a connection close error to call.resp.
	// If we don't close(call.timeout) or read from call.resp, closeWithError can deadlock.

	if tracer != nil {
		framer.trace()
	}

	if call.streamObserverContext != nil {
		call.streamObserverContext.StreamStarted(ObservedStream{
			Host: c.host,
		})
	}

	err := req.buildFrame(framer, stream)
	if err != nil {
		// closeWithError will block waiting for this stream to either receive a response
		// or for us to timeout.
		close(call.timeout)
		// We failed to serialize the frame into a buffer.
		// This should not affect the connection as we didn't write anything. We just free the current call.
		c.mu.Lock()
		if !c.closed {
			delete(c.calls, call.streamID)
		}
		c.mu.Unlock()
		// We need to release the stream after we remove the call from c.calls, otherwise the existingCall != nil
		// check above could fail.
		c.releaseStream(call)
		return nil, err
	}

	n, err := c.w.writeContext(ctx, framer.buf)
	if err != nil {
		// closeWithError will block waiting for this stream to either receive a response
		// or for us to timeout, close the timeout chan here. Im not entirely sure
		// but we should not get a response after an error on the write side.
		close(call.timeout)
		if (errors.Is(err, context.Canceled) || errors.Is(err, context.DeadlineExceeded)) && n == 0 {
			// We have not started to write this frame.
			// Release the stream as no response can come from the server on the stream.
			c.mu.Lock()
			if !c.closed {
				delete(c.calls, call.streamID)
			}
			c.mu.Unlock()
			// We need to release the stream after we remove the call from c.calls, otherwise the existingCall != nil
			// check above could fail.
			c.releaseStream(call)
		} else {
			// I think this is the correct thing to do, im not entirely sure. It is not
			// ideal as readers might still get some data, but they probably wont.
			// Here we need to be careful as the stream is not available and if all
			// writes just timeout or fail then the pool might use this connection to
			// send a frame on, with all the streams used up and not returned.
			c.closeWithError(err)
		}
		return nil, err
	}

	var timeoutCh <-chan time.Time
	if c.timeout > 0 {
		if call.timer == nil {
			call.timer = time.NewTimer(0)
			<-call.timer.C
		} else {
			if !call.timer.Stop() {
				select {
				case <-call.timer.C:
				default:
				}
			}
		}

		call.timer.Reset(c.timeout)
		timeoutCh = call.timer.C
	}

	var ctxDone <-chan struct{}
	if ctx != nil {
		ctxDone = ctx.Done()
	}

	select {
	case resp := <-call.resp:
		close(call.timeout)
		if resp.err != nil {
			if !c.Closed() {
				// if the connection is closed then we cant release the stream,
				// this is because the request is still outstanding and we have
				// been handed another error from another stream which caused the
				// connection to close.
				c.releaseStream(call)
			}
			return nil, resp.err
		}
		// dont release the stream if detect a timeout as another request can reuse
		// that stream and get a response for the old request, which we have no
		// easy way of detecting.
		//
		// Ensure that the stream is not released if there are potentially outstanding
		// requests on the stream to prevent nil pointer dereferences in recv().
		defer c.releaseStream(call)

		if v := resp.framer.header.version.version(); v != c.version {
			return nil, NewErrProtocol("unexpected protocol version in response: got %d expected %d", v, c.version)
		}

		return resp.framer, nil
	case <-timeoutCh:
		close(call.timeout)
		c.handleTimeout()
		return nil, ErrTimeoutNoResponse
	case <-ctxDone:
		close(call.timeout)
		return nil, ctx.Err()
	case <-c.ctx.Done():
		close(call.timeout)
		return nil, ErrConnectionClosed
	}
}

// ObservedStream observes a single request/response stream.
type ObservedStream struct {
	// Host of the connection used to send the stream.
	Host *HostInfo
}

// StreamObserver is notified about request/response pairs.
// Streams are created for executing queries/batches or
// internal requests to the database and might live longer than
// execution of the query - the stream is still tracked until
// response arrives so that stream IDs are not reused.
type StreamObserver interface {
	// StreamContext is called before creating a new stream.
	// ctx is context passed to Session.Query / Session.Batch,
	// but might also be an internal context (for example
	// for internal requests that use control connection).
	// StreamContext might return nil if it is not interested
	// in the details of this stream.
	// StreamContext is called before the stream is created
	// and the returned StreamObserverContext might be discarded
	// without any methods called on the StreamObserverContext if
	// creation of the stream fails.
	// Note that if you don't need to track per-stream data,
	// you can always return the same StreamObserverContext.
	StreamContext(ctx context.Context) StreamObserverContext
}

// StreamObserverContext is notified about state of a stream.
// A stream is started every time a request is written to the server
// and is finished when a response is received.
// It is abandoned when the underlying network connection is closed
// before receiving a response.
type StreamObserverContext interface {
	// StreamStarted is called when the stream is started.
	// This happens just before a request is written to the wire.
	StreamStarted(observedStream ObservedStream)

	// StreamAbandoned is called when we stop waiting for response.
	// This happens when the underlying network connection is closed.
	// StreamFinished won't be called if StreamAbandoned is.
	StreamAbandoned(observedStream ObservedStream)

	// StreamFinished is called when we receive a response for the stream.
	StreamFinished(observedStream ObservedStream)
}

type preparedStatment struct {
	id       []byte
	request  preparedMetadata
	response resultMetadata
}

type inflightPrepare struct {
	done chan struct{}
	err  error

	preparedStatment *preparedStatment
}

func (c *Conn) prepareStatement(ctx context.Context, stmt string, tracer Tracer) (*preparedStatment, error) {
	stmtCacheKey := c.session.stmtsLRU.keyFor(c.host.HostID(), c.currentKeyspace, stmt)
	flight, ok := c.session.stmtsLRU.execIfMissing(stmtCacheKey, func(lru *lru.Cache) *inflightPrepare {
		flight := &inflightPrepare{
			done: make(chan struct{}),
		}
		lru.Add(stmtCacheKey, flight)
		return flight
	})

	if !ok {
		go func() {
			defer close(flight.done)

			prep := &writePrepareFrame{
				statement: stmt,
			}
			if c.version > protoVersion4 {
				prep.keyspace = c.currentKeyspace
			}

			// we won the race to do the load, if our context is canceled we shouldnt
			// stop the load as other callers are waiting for it but this caller should get
			// their context cancelled error.
			framer, err := c.exec(c.ctx, prep, tracer)
			if err != nil {
				flight.err = err
				c.session.stmtsLRU.remove(stmtCacheKey)
				return
			}

			frame, err := framer.parseFrame()
			if err != nil {
				flight.err = err
				c.session.stmtsLRU.remove(stmtCacheKey)
				return
			}

			// TODO(zariel): tidy this up, simplify handling of frame parsing so its not duplicated
			// everytime we need to parse a frame.
			if len(framer.traceID) > 0 && tracer != nil {
				tracer.Trace(framer.traceID)
			}

			switch x := frame.(type) {
			case *resultPreparedFrame:
				flight.preparedStatment = &preparedStatment{
					// defensively copy as we will recycle the underlying buffer after we
					// return.
					id: copyBytes(x.preparedID),
					// the type info's should _not_ have a reference to the framers read buffer,
					// therefore we can just copy them directly.
					request:  x.reqMeta,
					response: x.respMeta,
				}
			case error:
				flight.err = x
			default:
				flight.err = NewErrProtocol("Unknown type in response to prepare frame: %s", x)
			}

			if flight.err != nil {
				c.session.stmtsLRU.remove(stmtCacheKey)
			}
		}()
	}

	select {
	case <-ctx.Done():
		return nil, ctx.Err()
	case <-flight.done:
		return flight.preparedStatment, flight.err
	}
}

func marshalQueryValue(typ TypeInfo, value interface{}, dst *queryValues) error {
	if named, ok := value.(*namedValue); ok {
		dst.name = named.name
		value = named.value
	}

	if _, ok := value.(unsetColumn); !ok {
		val, err := Marshal(typ, value)
		if err != nil {
			return err
		}

		dst.value = val
	} else {
		dst.isUnset = true
	}

	return nil
}

func (c *Conn) executeQuery(ctx context.Context, qry *Query) *Iter {
	params := queryParams{
		consistency: qry.cons,
	}

	// frame checks that it is not 0
	params.serialConsistency = qry.serialCons
	params.defaultTimestamp = qry.defaultTimestamp
	params.defaultTimestampValue = qry.defaultTimestampValue

	if len(qry.pageState) > 0 {
		params.pagingState = qry.pageState
	}
	if qry.pageSize > 0 {
		params.pageSize = qry.pageSize
	}
	if c.version > protoVersion4 {
		params.keyspace = c.currentKeyspace
	}

	var (
		frame frameBuilder
		info  *preparedStatment
	)

	if !qry.skipPrepare && qry.shouldPrepare() {
		// Prepare all DML queries. Other queries can not be prepared.
		var err error
		info, err = c.prepareStatement(ctx, qry.stmt, qry.trace)
		if err != nil {
			return &Iter{err: err}
		}

		values := qry.values
		if qry.binding != nil {
			values, err = qry.binding(&QueryInfo{
				Id:          info.id,
				Args:        info.request.columns,
				Rval:        info.response.columns,
				PKeyColumns: info.request.pkeyColumns,
			})

			if err != nil {
				return &Iter{err: err}
			}
		}

		if len(values) != info.request.actualColCount {
			return &Iter{err: fmt.Errorf("gocql: expected %d values send got %d", info.request.actualColCount, len(values))}
		}

		params.values = make([]queryValues, len(values))
		for i := 0; i < len(values); i++ {
			v := &params.values[i]
			value := values[i]
			typ := info.request.columns[i].TypeInfo
			if err := marshalQueryValue(typ, value, v); err != nil {
				return &Iter{err: err}
			}
		}

		params.skipMeta = !(c.session.cfg.DisableSkipMetadata || qry.disableSkipMetadata)

		frame = &writeExecuteFrame{
			preparedID:    info.id,
			params:        params,
			customPayload: qry.customPayload,
		}

		// Set "lwt" property in the query if it is present in preparedMetadata
		qry.routingInfo.mu.Lock()
		qry.routingInfo.lwt = info.request.lwt
		qry.routingInfo.mu.Unlock()
	} else {
		frame = &writeQueryFrame{
			statement:     qry.stmt,
			params:        params,
			customPayload: qry.customPayload,
		}
	}

	framer, err := c.exec(ctx, frame, qry.trace)
	if err != nil {
		return &Iter{err: err}
	}

	resp, err := framer.parseFrame()
	if err != nil {
		return &Iter{err: err}
	}

	if len(framer.traceID) > 0 && qry.trace != nil {
		qry.trace.Trace(framer.traceID)
	}

	switch x := resp.(type) {
	case *resultVoidFrame:
		return &Iter{framer: framer}
	case *resultRowsFrame:
		iter := &Iter{
			meta:    x.meta,
			framer:  framer,
			numRows: x.numRows,
		}

		if params.skipMeta {
			if info != nil {
				iter.meta = info.response
				iter.meta.pagingState = copyBytes(x.meta.pagingState)
			} else {
				return &Iter{framer: framer, err: errors.New("gocql: did not receive metadata but prepared info is nil")}
			}
		} else {
			iter.meta = x.meta
		}

		if x.meta.morePages() && !qry.disableAutoPage {
			newQry := new(Query)
			*newQry = *qry
			newQry.pageState = copyBytes(x.meta.pagingState)
			newQry.metrics = &queryMetrics{m: make(map[string]*hostMetrics)}

			iter.next = &nextIter{
				qry: newQry,
				pos: int((1 - qry.prefetch) * float64(x.numRows)),
			}

			if iter.next.pos < 1 {
				iter.next.pos = 1
			}
		}

		return iter
	case *resultKeyspaceFrame:
		return &Iter{framer: framer}
	case *schemaChangeKeyspace, *schemaChangeTable, *schemaChangeFunction, *schemaChangeAggregate, *schemaChangeType:
		iter := &Iter{framer: framer}
		if err := c.awaitSchemaAgreement(ctx); err != nil {
			// TODO: should have this behind a flag
			c.logger.Println(err)
		}
		// dont return an error from this, might be a good idea to give a warning
		// though. The impact of this returning an error would be that the cluster
		// is not consistent with regards to its schema.
		return iter
	case *RequestErrUnprepared:
		stmtCacheKey := c.session.stmtsLRU.keyFor(c.host.HostID(), c.currentKeyspace, qry.stmt)
		c.session.stmtsLRU.evictPreparedID(stmtCacheKey, x.StatementId)
		return c.executeQuery(ctx, qry)
	case error:
		return &Iter{err: x, framer: framer}
	default:
		return &Iter{
			err:    NewErrProtocol("Unknown type in response to execute query (%T): %s", x, x),
			framer: framer,
		}
	}
}

func (c *Conn) Pick(qry *Query) *Conn {
	if c.Closed() {
		return nil
	}
	return c
}

func (c *Conn) Closed() bool {
	c.mu.Lock()
	defer c.mu.Unlock()
	return c.closed
}

func (c *Conn) Address() string {
	return c.addr
}

func (c *Conn) AvailableStreams() int {
	return c.streams.Available()
}

func (c *Conn) UseKeyspace(keyspace string) error {
	q := &writeQueryFrame{statement: `USE "` + keyspace + `"`}
	q.params.consistency = c.session.cons

	framer, err := c.exec(c.ctx, q, nil)
	if err != nil {
		return err
	}

	resp, err := framer.parseFrame()
	if err != nil {
		return err
	}

	switch x := resp.(type) {
	case *resultKeyspaceFrame:
	case error:
		return x
	default:
		return NewErrProtocol("unknown frame in response to USE: %v", x)
	}

	c.currentKeyspace = keyspace

	return nil
}

func (c *Conn) executeBatch(ctx context.Context, batch *Batch) *Iter {
	if c.version == protoVersion1 {
		return &Iter{err: ErrUnsupported}
	}

	n := len(batch.Entries)
	req := &writeBatchFrame{
		typ:                   batch.Type,
		statements:            make([]batchStatment, n),
		consistency:           batch.Cons,
		serialConsistency:     batch.serialCons,
		defaultTimestamp:      batch.defaultTimestamp,
		defaultTimestampValue: batch.defaultTimestampValue,
		customPayload:         batch.CustomPayload,
	}

	stmts := make(map[string]string, len(batch.Entries))

	hasLwtEntries := false

	for i := 0; i < n; i++ {
		entry := &batch.Entries[i]
		b := &req.statements[i]

		if len(entry.Args) > 0 || entry.binding != nil {
			info, err := c.prepareStatement(batch.Context(), entry.Stmt, batch.trace)
			if err != nil {
				return &Iter{err: err}
			}

			var values []interface{}
			if entry.binding == nil {
				values = entry.Args
			} else {
				values, err = entry.binding(&QueryInfo{
					Id:          info.id,
					Args:        info.request.columns,
					Rval:        info.response.columns,
					PKeyColumns: info.request.pkeyColumns,
				})
				if err != nil {
					return &Iter{err: err}
				}
			}

			if len(values) != info.request.actualColCount {
				return &Iter{err: fmt.Errorf("gocql: batch statement %d expected %d values send got %d", i, info.request.actualColCount, len(values))}
			}

			b.preparedID = info.id
			stmts[string(info.id)] = entry.Stmt

			b.values = make([]queryValues, info.request.actualColCount)

			for j := 0; j < info.request.actualColCount; j++ {
				v := &b.values[j]
				value := values[j]
				typ := info.request.columns[j].TypeInfo
				if err := marshalQueryValue(typ, value, v); err != nil {
					return &Iter{err: err}
				}
			}

			if !hasLwtEntries && info.request.lwt {
				hasLwtEntries = true
			}
		} else {
			b.statement = entry.Stmt
		}
	}

	// The batch is considered to be conditional if even one of the
	// statements is conditional.
	batch.routingInfo.mu.Lock()
	batch.routingInfo.lwt = hasLwtEntries
	batch.routingInfo.mu.Unlock()

	// TODO: should batch support tracing?
	framer, err := c.exec(batch.Context(), req, batch.trace)
	if err != nil {
		return &Iter{err: err}
	}

	resp, err := framer.parseFrame()
	if err != nil {
		return &Iter{err: err, framer: framer}
	}

	if len(framer.traceID) > 0 && batch.trace != nil {
		batch.trace.Trace(framer.traceID)
	}

	switch x := resp.(type) {
	case *resultVoidFrame:
		return &Iter{}
	case *RequestErrUnprepared:
		stmt, found := stmts[string(x.StatementId)]
		if found {
			key := c.session.stmtsLRU.keyFor(c.host.HostID(), c.currentKeyspace, stmt)
			c.session.stmtsLRU.evictPreparedID(key, x.StatementId)
		}
		return c.executeBatch(ctx, batch)
	case *resultRowsFrame:
		iter := &Iter{
			meta:    x.meta,
			framer:  framer,
			numRows: x.numRows,
		}

		return iter
	case error:
		return &Iter{err: x, framer: framer}
	default:
		return &Iter{err: NewErrProtocol("Unknown type in response to batch statement: %s", x), framer: framer}
	}
}

func (c *Conn) query(ctx context.Context, statement string, values ...interface{}) (iter *Iter) {
	q := c.session.Query(statement, values...).Consistency(One).Trace(nil)
	q.skipPrepare = true
	q.disableSkipMetadata = true
	// we want to keep the query on this connection
	q.conn = c
	return c.executeQuery(ctx, q)
}

func (c *Conn) querySystemPeers(ctx context.Context, version cassVersion) *Iter {
	const (
		peerSchema    = "SELECT * FROM system.peers"
		peerV2Schemas = "SELECT * FROM system.peers_v2"
	)

	c.mu.Lock()
	isSchemaV2 := c.isSchemaV2
	c.mu.Unlock()

	if version.AtLeast(4, 0, 0) && isSchemaV2 {
		// Try "system.peers_v2" and fallback to "system.peers" if it's not found
		iter := c.query(ctx, peerV2Schemas)

		err := iter.checkErrAndNotFound()
		if err != nil {
			if errFrame, ok := err.(errorFrame); ok && errFrame.code == ErrCodeInvalid { // system.peers_v2 not found, try system.peers
				c.mu.Lock()
				c.isSchemaV2 = false
				c.mu.Unlock()
				return c.query(ctx, peerSchema)
			} else {
				return iter
			}
		}
		return iter
	} else {
		return c.query(ctx, peerSchema)
	}
}

func (c *Conn) awaitSchemaAgreement(ctx context.Context) (err error) {
	const localSchemas = "SELECT schema_version FROM system.local WHERE key='local'"

	var versions map[string]struct{}
	var schemaVersion string

	endDeadline := time.Now().Add(c.session.cfg.MaxWaitSchemaAgreement)

	for time.Now().Before(endDeadline) {
		iter := c.querySystemPeers(ctx, c.host.version)

		versions = make(map[string]struct{})

		rows, err := iter.SliceMap()
		if err != nil {
			goto cont
		}

		for _, row := range rows {
			host, err := c.session.hostInfoFromMap(row, &HostInfo{connectAddress: c.host.ConnectAddress(), port: c.session.cfg.Port})
			if err != nil {
				goto cont
			}
			if !isValidPeer(host) || host.schemaVersion == "" {
				c.logger.Printf("invalid peer or peer with empty schema_version: peer=%q", host)
				continue
			}

			versions[host.schemaVersion] = struct{}{}
		}

		if err = iter.Close(); err != nil {
			goto cont
		}

		iter = c.query(ctx, localSchemas)
		for iter.Scan(&schemaVersion) {
			versions[schemaVersion] = struct{}{}
			schemaVersion = ""
		}

		if err = iter.Close(); err != nil {
			goto cont
		}

		if len(versions) <= 1 {
			return nil
		}

	cont:
		select {
		case <-ctx.Done():
			return ctx.Err()
		case <-time.After(200 * time.Millisecond):
		}
	}

	if err != nil {
		return err
	}

	schemas := make([]string, 0, len(versions))
	for schema := range versions {
		schemas = append(schemas, schema)
	}

	// not exported
	return fmt.Errorf("gocql: cluster schema versions not consistent: %+v", schemas)
}

func (c *Conn) localHostInfo(ctx context.Context) (*HostInfo, error) {
	row, err := c.query(ctx, "SELECT * FROM system.local WHERE key='local'").rowMap()
	if err != nil {
		return nil, err
	}

	port := c.conn.RemoteAddr().(*net.TCPAddr).Port
	// TODO(zariel): avoid doing this here
	host, err := c.session.hostInfoFromMap(row, &HostInfo{hostname: c.host.connectAddress.String(), connectAddress: c.host.connectAddress, port: port})
	if err != nil {
		return nil, err
	}

	return c.session.ring.addOrUpdate(host), nil
}

var (
	ErrQueryArgLength    = errors.New("gocql: query argument length mismatch")
	ErrTimeoutNoResponse = errors.New("gocql: no response received from cassandra within timeout period")
	ErrTooManyTimeouts   = errors.New("gocql: too many query timeouts on the connection")
	ErrConnectionClosed  = errors.New("gocql: connection closed waiting for response")
	ErrNoStreams         = errors.New("gocql: no streams available on connection")
)<|MERGE_RESOLUTION|>--- conflicted
+++ resolved
@@ -192,13 +192,10 @@
 	version         uint8
 	currentKeyspace string
 	host            *HostInfo
-<<<<<<< HEAD
 	supported       map[string][]string
 	scyllaSupported scyllaSupported
 	cqlProtoExts    []cqlProtocolExtension
-=======
 	isSchemaV2      bool
->>>>>>> b25227ef
 
 	session *Session
 
@@ -254,7 +251,6 @@
 // dialWithoutObserver establishes connection to a Cassandra node.
 //
 // dialWithoutObserver does not notify the connection observer, so you most probably want to call dial() instead.
-<<<<<<< HEAD
 //
 // If nrShards is zero, shard-aware dialing is disabled.
 func (s *Session) dialWithoutObserver(ctx context.Context, host *HostInfo, cfg *ConnConfig, errorHandler ConnErrorHandler,
@@ -274,18 +270,11 @@
 	if err != nil {
 		return nil, err
 	}
-=======
-func (s *Session) dialWithoutObserver(ctx context.Context, host *HostInfo, cfg *ConnConfig, errorHandler ConnErrorHandler) (*Conn, error) {
-	dialedHost, err := cfg.HostDialer.DialHost(ctx, host)
-	if err != nil {
-		return nil, err
-	}
 
 	writeTimeout := cfg.Timeout
 	if cfg.WriteTimeout > 0 {
 		writeTimeout = cfg.WriteTimeout
 	}
->>>>>>> b25227ef
 
 	ctx, cancel := context.WithCancel(ctx)
 	c := &Conn{
@@ -302,17 +291,11 @@
 		host:          host,
 		isSchemaV2:    true, // Try using "system.peers_v2" until proven otherwise
 		frameObserver: s.frameObserver,
-<<<<<<< HEAD
-		w: &deadlineWriter{
-			w:       dialedHost.Conn,
-			timeout: cfg.Timeout,
-=======
 		w: &deadlineContextWriter{
 			w:         dialedHost.Conn,
 			timeout:   writeTimeout,
 			semaphore: make(chan struct{}, 1),
 			quit:      make(chan struct{}),
->>>>>>> b25227ef
 		},
 		ctx:            ctx,
 		cancel:         cancel,
@@ -355,11 +338,7 @@
 
 	// dont coalesce startup frames
 	if c.session.cfg.WriteCoalesceWaitTime > 0 && !c.cfg.disableCoalesce && !dialedHost.DisableCoalesce {
-<<<<<<< HEAD
-		c.w = newWriteCoalescer(c.conn, c.timeout, c.session.cfg.WriteCoalesceWaitTime, ctx.Done())
-=======
 		c.w = newWriteCoalescer(c.conn, c.writeTimeout, c.session.cfg.WriteCoalesceWaitTime, ctx.Done())
->>>>>>> b25227ef
 	}
 
 	go c.serve(ctx)
@@ -568,13 +547,9 @@
 		return
 	}
 
-<<<<<<< HEAD
-	if !atomic.CompareAndSwapInt32(&c.closed, 0, 1) {
-=======
 	c.mu.Lock()
 	if c.closed {
 		c.mu.Unlock()
->>>>>>> b25227ef
 		return
 	}
 	c.closed = true
@@ -738,13 +713,8 @@
 		return fmt.Errorf("gocql: frame header stream is beyond call expected bounds: %d", head.stream)
 	} else if head.stream == -1 {
 		// TODO: handle cassandra event frames, we shouldnt get any currently
-<<<<<<< HEAD
-		framer := newFramerWithExts(c, c, c.compressor, c.version, c.cqlProtoExts)
-		if err := framer.readFrame(&head); err != nil {
-=======
-		framer := newFramer(c.compressor, c.version)
+		framer := newFramerWithExts(c.compressor, c.version, c.cqlProtoExts)
 		if err := framer.readFrame(c, &head); err != nil {
->>>>>>> b25227ef
 			return err
 		}
 		go c.session.handleEvent(framer)
@@ -752,13 +722,8 @@
 	} else if head.stream <= 0 {
 		// reserved stream that we dont use, probably due to a protocol error
 		// or a bug in Cassandra, this should be an error, parse it and return.
-<<<<<<< HEAD
-		framer := newFramerWithExts(c, c, c.compressor, c.version, c.cqlProtoExts)
-		if err := framer.readFrame(&head); err != nil {
-=======
-		framer := newFramer(c.compressor, c.version)
+		framer := newFramerWithExts(c.compressor, c.version, c.cqlProtoExts)
 		if err := framer.readFrame(c, &head); err != nil {
->>>>>>> b25227ef
 			return err
 		}
 
@@ -1093,11 +1058,7 @@
 	}
 
 	// resp is basically a waiting semaphore protecting the framer
-<<<<<<< HEAD
-	framer := newFramerWithExts(c, c, c.compressor, c.version, c.cqlProtoExts)
-=======
-	framer := newFramer(c.compressor, c.version)
->>>>>>> b25227ef
+	framer := newFramerWithExts(c.compressor, c.version, c.cqlProtoExts)
 
 	call := &callReq{
 		timeout:  make(chan struct{}),
