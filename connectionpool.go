--- conflicted
+++ resolved
@@ -267,22 +267,13 @@
 	addr     string
 	size     int
 	keyspace string
-<<<<<<< HEAD
 	// protection for connPicker, closed, filling
 	mu         sync.RWMutex
 	connPicker ConnPicker
 	closed     bool
 	filling    bool
-=======
-	// protection for conns, closed, filling
-	mu      sync.RWMutex
-	conns   []*Conn
-	closed  bool
-	filling bool
-
-	pos    uint32
+
 	logger StdLogger
->>>>>>> 9a3953d1
 }
 
 func (h *hostConnPool) String() string {
@@ -297,7 +288,6 @@
 	keyspace string) *hostConnPool {
 
 	pool := &hostConnPool{
-<<<<<<< HEAD
 		session:    session,
 		host:       host,
 		port:       port,
@@ -307,18 +297,7 @@
 		connPicker: nopConnPicker{},
 		filling:    false,
 		closed:     false,
-=======
-		session:  session,
-		host:     host,
-		port:     port,
-		addr:     (&net.TCPAddr{IP: host.ConnectAddress(), Port: host.Port()}).String(),
-		size:     size,
-		keyspace: keyspace,
-		conns:    make([]*Conn, 0, size),
-		filling:  false,
-		closed:   false,
 		logger:   session.logger,
->>>>>>> 9a3953d1
 	}
 
 	// the pool is not filled or connected
