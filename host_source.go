package gocql

import (
	"context"
	"errors"
	"fmt"
	"net"
	"strconv"
	"strings"
	"sync"
	"time"
)

type nodeState int32

func (n nodeState) String() string {
	if n == NodeUp {
		return "UP"
	} else if n == NodeDown {
		return "DOWN"
	}
	return fmt.Sprintf("UNKNOWN_%d", n)
}

const (
	NodeUp nodeState = iota
	NodeDown
)

type cassVersion struct {
	Major, Minor, Patch int
}

func (c *cassVersion) Set(v string) error {
	if v == "" {
		return nil
	}

	return c.UnmarshalCQL(nil, []byte(v))
}

func (c *cassVersion) UnmarshalCQL(info TypeInfo, data []byte) error {
	return c.unmarshal(data)
}

func (c *cassVersion) unmarshal(data []byte) error {
	version := strings.TrimSuffix(string(data), "-SNAPSHOT")
	version = strings.TrimPrefix(version, "v")
	v := strings.Split(version, ".")

	if len(v) < 2 {
		return fmt.Errorf("invalid version string: %s", data)
	}

	var err error
	c.Major, err = strconv.Atoi(v[0])
	if err != nil {
		return fmt.Errorf("invalid major version %v: %v", v[0], err)
	}

	c.Minor, err = strconv.Atoi(v[1])
	if err != nil {
		return fmt.Errorf("invalid minor version %v: %v", v[1], err)
	}

	if len(v) > 2 {
		c.Patch, err = strconv.Atoi(v[2])
		if err != nil {
			return fmt.Errorf("invalid patch version %v: %v", v[2], err)
		}
	}

	return nil
}

func (c cassVersion) Before(major, minor, patch int) bool {
	// We're comparing us (cassVersion) with the provided version (major, minor, patch)
	// We return true if our version is lower (comes before) than the provided one.
	if c.Major < major {
		return true
	} else if c.Major == major {
		if c.Minor < minor {
			return true
		} else if c.Minor == minor && c.Patch < patch {
			return true
		}

	}
	return false
}

func (c cassVersion) AtLeast(major, minor, patch int) bool {
	return !c.Before(major, minor, patch)
}

func (c cassVersion) String() string {
	return fmt.Sprintf("v%d.%d.%d", c.Major, c.Minor, c.Patch)
}

func (c cassVersion) nodeUpDelay() time.Duration {
	if c.Major >= 2 && c.Minor >= 2 {
		// CASSANDRA-8236
		return 0
	}

	return 10 * time.Second
}

type HostInfo struct {
	// TODO(zariel): reduce locking maybe, not all values will change, but to ensure
	// that we are thread safe use a mutex to access all fields.
	mu                         sync.RWMutex
	hostname                   string
	peer                       net.IP
	broadcastAddress           net.IP
	listenAddress              net.IP
	rpcAddress                 net.IP
	preferredIP                net.IP
	connectAddress             net.IP
	untranslatedConnectAddress net.IP
	port                       int
	dataCenter                 string
	rack                       string
	hostId                     string
	workload                   string
	graph                      bool
	dseVersion                 string
	partitioner                string
	clusterName                string
	version                    cassVersion
	state                      nodeState
	schemaVersion              string
	tokens                     []string

	scyllaShardAwarePort    uint16
	scyllaShardAwarePortTLS uint16
}

func (h *HostInfo) Equal(host *HostInfo) bool {
	if h == host {
		// prevent rlock reentry
		return true
	}

	return h.ConnectAddress().Equal(host.ConnectAddress())
}

func (h *HostInfo) Peer() net.IP {
	h.mu.RLock()
	defer h.mu.RUnlock()
	return h.peer
}

func (h *HostInfo) invalidConnectAddr() bool {
	h.mu.RLock()
	defer h.mu.RUnlock()
	addr, _ := h.connectAddressLocked()
	return !validIpAddr(addr)
}

func validIpAddr(addr net.IP) bool {
	return addr != nil && !addr.IsUnspecified()
}

func (h *HostInfo) connectAddressLocked() (net.IP, string) {
	if validIpAddr(h.connectAddress) {
		return h.connectAddress, "connect_address"
	} else if validIpAddr(h.rpcAddress) {
		return h.rpcAddress, "rpc_adress"
	} else if validIpAddr(h.preferredIP) {
		// where does perferred_ip get set?
		return h.preferredIP, "preferred_ip"
	} else if validIpAddr(h.broadcastAddress) {
		return h.broadcastAddress, "broadcast_address"
	} else if validIpAddr(h.peer) {
		return h.peer, "peer"
	}
	return net.IPv4zero, "invalid"
}

// nodeToNodeAddress returns address broadcasted between node to nodes.
// It's either `broadcast_address` if host info is read from system.local or `peer` if read from system.peers.
// This IP address is also part of CQL Event emitted on topology/status changes,
// but does not uniquely identify the node in case multiple nodes use the same IP address.
func (h *HostInfo) nodeToNodeAddress() net.IP {
	h.mu.RLock()
	defer h.mu.RUnlock()

	if validIpAddr(h.broadcastAddress) {
		return h.broadcastAddress
	} else if validIpAddr(h.peer) {
		return h.peer
	}
	return net.IPv4zero
}

// Returns the address that should be used to connect to the host.
// If you wish to override this, use an AddressTranslator or
// use a HostFilter to SetConnectAddress()
func (h *HostInfo) ConnectAddress() net.IP {
	h.mu.RLock()
	defer h.mu.RUnlock()

	if addr, _ := h.connectAddressLocked(); validIpAddr(addr) {
		return addr
	}
	panic(fmt.Sprintf("no valid connect address for host: %v. Is your cluster configured correctly?", h))
}

func (h *HostInfo) UntranslatedConnectAddress() net.IP {
	h.mu.RLock()
	defer h.mu.RUnlock()

	if len(h.untranslatedConnectAddress) != 0 {
		return h.untranslatedConnectAddress
	}

	if addr, _ := h.connectAddressLocked(); validIpAddr(addr) {
		return addr
	}
	panic(fmt.Sprintf("no valid connect address for host: %v. Is your cluster configured correctly?", h))
}

func (h *HostInfo) SetConnectAddress(address net.IP) *HostInfo {
	// TODO(zariel): should this not be exported?
	h.mu.Lock()
	defer h.mu.Unlock()
	h.connectAddress = address
	return h
}

func (h *HostInfo) BroadcastAddress() net.IP {
	h.mu.RLock()
	defer h.mu.RUnlock()
	return h.broadcastAddress
}

func (h *HostInfo) ListenAddress() net.IP {
	h.mu.RLock()
	defer h.mu.RUnlock()
	return h.listenAddress
}

func (h *HostInfo) RPCAddress() net.IP {
	h.mu.RLock()
	defer h.mu.RUnlock()
	return h.rpcAddress
}

func (h *HostInfo) PreferredIP() net.IP {
	h.mu.RLock()
	defer h.mu.RUnlock()
	return h.preferredIP
}

func (h *HostInfo) DataCenter() string {
	h.mu.RLock()
	dc := h.dataCenter
	h.mu.RUnlock()
	return dc
}

func (h *HostInfo) Rack() string {
	h.mu.RLock()
	rack := h.rack
	h.mu.RUnlock()
	return rack
}

func (h *HostInfo) HostID() string {
	h.mu.RLock()
	defer h.mu.RUnlock()
	return h.hostId
}

func (h *HostInfo) SetHostID(hostID string) {
	h.mu.Lock()
	defer h.mu.Unlock()
	h.hostId = hostID
}

func (h *HostInfo) WorkLoad() string {
	h.mu.RLock()
	defer h.mu.RUnlock()
	return h.workload
}

func (h *HostInfo) Graph() bool {
	h.mu.RLock()
	defer h.mu.RUnlock()
	return h.graph
}

func (h *HostInfo) DSEVersion() string {
	h.mu.RLock()
	defer h.mu.RUnlock()
	return h.dseVersion
}

func (h *HostInfo) Partitioner() string {
	h.mu.RLock()
	defer h.mu.RUnlock()
	return h.partitioner
}

func (h *HostInfo) ClusterName() string {
	h.mu.RLock()
	defer h.mu.RUnlock()
	return h.clusterName
}

func (h *HostInfo) Version() cassVersion {
	h.mu.RLock()
	defer h.mu.RUnlock()
	return h.version
}

func (h *HostInfo) State() nodeState {
	h.mu.RLock()
	defer h.mu.RUnlock()
	return h.state
}

func (h *HostInfo) setState(state nodeState) *HostInfo {
	h.mu.Lock()
	defer h.mu.Unlock()
	h.state = state
	return h
}

func (h *HostInfo) Tokens() []string {
	h.mu.RLock()
	defer h.mu.RUnlock()
	return h.tokens
}

func (h *HostInfo) Port() int {
	h.mu.RLock()
	defer h.mu.RUnlock()
	return h.port
}

func (h *HostInfo) update(from *HostInfo) {
	if h == from {
		return
	}

	h.mu.Lock()
	defer h.mu.Unlock()

	from.mu.RLock()
	defer from.mu.RUnlock()

	// autogenerated do not update
	if h.peer == nil {
		h.peer = from.peer
	}
	if h.broadcastAddress == nil {
		h.broadcastAddress = from.broadcastAddress
	}
	if h.listenAddress == nil {
		h.listenAddress = from.listenAddress
	}
	if h.rpcAddress == nil {
		h.rpcAddress = from.rpcAddress
	}
	if h.preferredIP == nil {
		h.preferredIP = from.preferredIP
	}
	if h.connectAddress == nil {
		h.connectAddress = from.connectAddress
	}
	if h.port == 0 {
		h.port = from.port
	}
	if h.dataCenter == "" {
		h.dataCenter = from.dataCenter
	}
	if h.rack == "" {
		h.rack = from.rack
	}
	if h.hostId == "" {
		h.hostId = from.hostId
	}
	if h.workload == "" {
		h.workload = from.workload
	}
	if h.dseVersion == "" {
		h.dseVersion = from.dseVersion
	}
	if h.partitioner == "" {
		h.partitioner = from.partitioner
	}
	if h.clusterName == "" {
		h.clusterName = from.clusterName
	}
	if h.version == (cassVersion{}) {
		h.version = from.version
	}
	if h.tokens == nil {
		h.tokens = from.tokens
	}
}

func (h *HostInfo) IsUp() bool {
	return h != nil && h.State() == NodeUp
}

func (h *HostInfo) HostnameAndPort() string {
	h.mu.Lock()
	defer h.mu.Unlock()
	if h.hostname == "" {
		addr, _ := h.connectAddressLocked()
		h.hostname = addr.String()
	}
	return net.JoinHostPort(h.hostname, strconv.Itoa(h.port))
}

func (h *HostInfo) Hostname() string {
	h.mu.Lock()
	defer h.mu.Unlock()
	if h.hostname == "" {
		addr, _ := h.connectAddressLocked()
		h.hostname = addr.String()
	}
	return h.hostname
}

func (h *HostInfo) String() string {
	h.mu.RLock()
	defer h.mu.RUnlock()

	connectAddr, source := h.connectAddressLocked()
	return fmt.Sprintf("[HostInfo hostname=%q connectAddress=%q peer=%q rpc_address=%q broadcast_address=%q "+
		"preferred_ip=%q connect_addr=%q connect_addr_source=%q "+
		"port=%d data_centre=%q rack=%q host_id=%q version=%q state=%s num_tokens=%d]",
		h.hostname, h.connectAddress, h.peer, h.rpcAddress, h.broadcastAddress, h.preferredIP,
		connectAddr, source,
		h.port, h.dataCenter, h.rack, h.hostId, h.version, h.state, len(h.tokens))
}

func (h *HostInfo) setScyllaSupported(s scyllaSupported) {
	h.mu.Lock()
	defer h.mu.Unlock()
	h.scyllaShardAwarePort = s.shardAwarePort
	h.scyllaShardAwarePortTLS = s.shardAwarePortSSL
}

// ScyllaShardAwarePort returns the shard aware port of this host.
// Returns zero if the shard aware port is not known.
func (h *HostInfo) ScyllaShardAwarePort() uint16 {
	h.mu.RLock()
	defer h.mu.RUnlock()
	return h.scyllaShardAwarePort
}

// ScyllaShardAwarePortTLS returns the TLS-enabled shard aware port of this host.
// Returns zero if the shard aware port is not known.
func (h *HostInfo) ScyllaShardAwarePortTLS() uint16 {
	h.mu.RLock()
	defer h.mu.RUnlock()
	return h.scyllaShardAwarePortTLS
}

// Polls system.peers at a specific interval to find new hosts
type ringDescriber struct {
	session         *Session
	mu              sync.Mutex
	prevHosts       []*HostInfo
	prevPartitioner string
}

// Returns true if we are using system_schema.keyspaces instead of system.schema_keyspaces
func checkSystemSchema(control *controlConn) (bool, error) {
	iter := control.query("SELECT * FROM system_schema.keyspaces")
	if err := iter.err; err != nil {
		if errf, ok := err.(*errorFrame); ok {
			if errf.code == ErrCodeSyntax {
				return false, nil
			}
		}

		return false, err
	}

	return true, nil
}

// Given a map that represents a row from either system.local or system.peers
// return as much information as we can in *HostInfo
func (s *Session) hostInfoFromMap(row map[string]interface{}, host *HostInfo) (*HostInfo, error) {
	const assertErrorMsg = "Assertion failed for %s"
	var ok bool

	// Default to our connected port if the cluster doesn't have port information
	for key, value := range row {
		switch key {
		case "data_center":
			host.dataCenter, ok = value.(string)
			if !ok {
				return nil, fmt.Errorf(assertErrorMsg, "data_center")
			}
		case "rack":
			host.rack, ok = value.(string)
			if !ok {
				return nil, fmt.Errorf(assertErrorMsg, "rack")
			}
		case "host_id":
			hostId, ok := value.(UUID)
			if !ok {
				return nil, fmt.Errorf(assertErrorMsg, "host_id")
			}
			host.hostId = hostId.String()
		case "release_version":
			version, ok := value.(string)
			if !ok {
				return nil, fmt.Errorf(assertErrorMsg, "release_version")
			}
			host.version.Set(version)
		case "peer":
			ip, ok := value.(string)
			if !ok {
				return nil, fmt.Errorf(assertErrorMsg, "peer")
			}
			host.peer = net.ParseIP(ip)
		case "cluster_name":
			host.clusterName, ok = value.(string)
			if !ok {
				return nil, fmt.Errorf(assertErrorMsg, "cluster_name")
			}
		case "partitioner":
			host.partitioner, ok = value.(string)
			if !ok {
				return nil, fmt.Errorf(assertErrorMsg, "partitioner")
			}
		case "broadcast_address":
			ip, ok := value.(string)
			if !ok {
				return nil, fmt.Errorf(assertErrorMsg, "broadcast_address")
			}
			host.broadcastAddress = net.ParseIP(ip)
		case "preferred_ip":
			ip, ok := value.(string)
			if !ok {
				return nil, fmt.Errorf(assertErrorMsg, "preferred_ip")
			}
			host.preferredIP = net.ParseIP(ip)
		case "rpc_address":
			ip, ok := value.(string)
			if !ok {
				return nil, fmt.Errorf(assertErrorMsg, "rpc_address")
			}
			host.rpcAddress = net.ParseIP(ip)
		case "native_address":
			ip, ok := value.(string)
			if !ok {
				return nil, fmt.Errorf(assertErrorMsg, "native_address")
			}
			host.rpcAddress = net.ParseIP(ip)
		case "listen_address":
			ip, ok := value.(string)
			if !ok {
				return nil, fmt.Errorf(assertErrorMsg, "listen_address")
			}
			host.listenAddress = net.ParseIP(ip)
		case "native_port":
			native_port, ok := value.(int)
			if !ok {
				return nil, fmt.Errorf(assertErrorMsg, "native_port")
			}
			host.port = native_port
		case "workload":
			host.workload, ok = value.(string)
			if !ok {
				return nil, fmt.Errorf(assertErrorMsg, "workload")
			}
		case "graph":
			host.graph, ok = value.(bool)
			if !ok {
				return nil, fmt.Errorf(assertErrorMsg, "graph")
			}
		case "tokens":
			host.tokens, ok = value.([]string)
			if !ok {
				return nil, fmt.Errorf(assertErrorMsg, "tokens")
			}
		case "dse_version":
			host.dseVersion, ok = value.(string)
			if !ok {
				return nil, fmt.Errorf(assertErrorMsg, "dse_version")
			}
		case "schema_version":
			schemaVersion, ok := value.(UUID)
			if !ok {
				return nil, fmt.Errorf(assertErrorMsg, "schema_version")
			}
			host.schemaVersion = schemaVersion.String()
		}
		// TODO(thrawn01): Add 'port'? once CASSANDRA-7544 is complete
		// Not sure what the port field will be called until the JIRA issue is complete
	}

	host.untranslatedConnectAddress = host.ConnectAddress()
	ip, port := s.cfg.translateAddressPort(host.untranslatedConnectAddress, host.port)
	host.connectAddress = ip
	host.port = port

	return host, nil
}

// Ask the control node for host info on all it's known peers
func (r *ringDescriber) getClusterPeerInfo() ([]*HostInfo, error) {
	var hosts []*HostInfo
	iter := r.session.control.withConnHost(func(ch *connHost) *Iter {
		hosts = append(hosts, ch.host)
		return ch.conn.querySystemPeers(context.TODO(), ch.host.version)
	})

	if iter == nil {
		return nil, errNoControl
	}

	rows, err := iter.SliceMap()
	if err != nil {
		// TODO(zariel): make typed error
		return nil, fmt.Errorf("unable to fetch peer host info: %s", err)
	}

	for _, row := range rows {
		// extract all available info about the peer
		host, err := r.session.hostInfoFromMap(row, &HostInfo{port: r.session.cfg.Port})
		if err != nil {
			return nil, err
		} else if !isValidPeer(host) {
			// If it's not a valid peer
			r.session.logger.Printf("Found invalid peer '%s' "+
				"Likely due to a gossip or snitch issue, this host will be ignored", host)
			continue
		}

		hosts = append(hosts, host)
	}

	return hosts, nil
}

// Return true if the host is a valid peer
func isValidPeer(host *HostInfo) bool {
	return !(len(host.RPCAddress()) == 0 ||
		host.hostId == "" ||
		host.dataCenter == "" ||
		host.rack == "" ||
		len(host.tokens) == 0)
}

// Return a list of hosts the cluster knows about
func (r *ringDescriber) GetHosts() ([]*HostInfo, string, error) {
	r.mu.Lock()
	defer r.mu.Unlock()

	hosts, err := r.getClusterPeerInfo()
	if err != nil {
		return r.prevHosts, r.prevPartitioner, err
	}

	var partitioner string
	if len(hosts) > 0 {
		partitioner = hosts[0].Partitioner()
	}

	return hosts, partitioner, nil
}

// Given an ip/port return HostInfo for the specified ip/port
func (r *ringDescriber) getHostInfo(hostID UUID) (*HostInfo, error) {
	var host *HostInfo
	for _, table := range []string{"system.peers", "system.local"} {
		iter := r.session.control.withConnHost(func(ch *connHost) *Iter {
			if ch.host.HostID() == hostID.String() {
				host = ch.host
				return nil
			}
<<<<<<< HEAD

			return ch.conn.query(context.TODO(), fmt.Sprintf("SELECT * FROM %s", table))
		})

=======

			if table == "system.peers" {
				return ch.conn.querySystemPeers(context.TODO(), ch.host.version)
			} else {
				return ch.conn.query(context.TODO(), fmt.Sprintf("SELECT * FROM %s", table))
			}
		})

>>>>>>> b25227ef
		if iter != nil {
			rows, err := iter.SliceMap()
			if err != nil {
				return nil, err
			}

			for _, row := range rows {
				h, err := r.session.hostInfoFromMap(row, &HostInfo{port: r.session.cfg.Port})
				if err != nil {
					return nil, err
				}

				if h.HostID() == hostID.String() {
					host = h
					break
				}
			}
		}
	}

	if host == nil {
		return nil, errors.New("unable to fetch host info: invalid control connection")
<<<<<<< HEAD
	} else if host.invalidConnectAddr() {
		return nil, fmt.Errorf("host ConnectAddress invalid ip=%v: %v", host.connectAddress, host)
=======
>>>>>>> b25227ef
	}

	return host, nil
}

func (r *ringDescriber) refreshRing() error {
	// if we have 0 hosts this will return the previous list of hosts to
	// attempt to reconnect to the cluster otherwise we would never find
	// downed hosts again, could possibly have an optimisation to only
	// try to add new hosts if GetHosts didnt error and the hosts didnt change.
	hosts, partitioner, err := r.GetHosts()
	if err != nil {
		return err
	}

	prevHosts := r.session.ring.currentHosts()

	// TODO: move this to session
	for _, h := range hosts {
		if r.session.cfg.filterHost(h) {
			continue
		}

		if host, ok := r.session.ring.addHostIfMissing(h); !ok {
			r.session.startPoolFill(h)
		} else {
			host.update(h)
		}
		delete(prevHosts, h.HostID())
	}

	// TODO(zariel): it may be worth having a mutex covering the overall ring state
	// in a session so that everything sees a consistent state. Becuase as is today
	// events can come in and due to ordering an UP host could be removed from the cluster
	for _, host := range prevHosts {
		r.session.removeHost(host)
	}

	r.session.metadata.setPartitioner(partitioner)
	r.session.policy.SetPartitioner(partitioner)
	return nil
}<|MERGE_RESOLUTION|>--- conflicted
+++ resolved
@@ -680,12 +680,6 @@
 				host = ch.host
 				return nil
 			}
-<<<<<<< HEAD
-
-			return ch.conn.query(context.TODO(), fmt.Sprintf("SELECT * FROM %s", table))
-		})
-
-=======
 
 			if table == "system.peers" {
 				return ch.conn.querySystemPeers(context.TODO(), ch.host.version)
@@ -694,7 +688,6 @@
 			}
 		})
 
->>>>>>> b25227ef
 		if iter != nil {
 			rows, err := iter.SliceMap()
 			if err != nil {
@@ -717,11 +710,8 @@
 
 	if host == nil {
 		return nil, errors.New("unable to fetch host info: invalid control connection")
-<<<<<<< HEAD
 	} else if host.invalidConnectAddr() {
 		return nil, fmt.Errorf("host ConnectAddress invalid ip=%v: %v", host.connectAddress, host)
-=======
->>>>>>> b25227ef
 	}
 
 	return host, nil
