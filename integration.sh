--- conflicted
+++ resolved
@@ -74,12 +74,8 @@
 			exit 1
 		fi
 	fi
-<<<<<<< HEAD
 
-	ccm clear
-=======
 	ccm remove
->>>>>>> a03a9290
 }
 
 run_tests $1 $2