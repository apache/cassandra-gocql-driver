--- conflicted
+++ resolved
@@ -34,15 +34,11 @@
 		proto=3
 	fi
 
-<<<<<<< HEAD
 	if [ "$auth" = true ]
     then
     	go test -v . -timeout 15s -run=TestAuthentication -tags integration -runauth -proto=$proto -cluster=$(ccm liveset) -clusterSize=$clusterSize -autowait=1000ms
 	else
-		go test -timeout 5m -tags integration -cover -v -runssl -proto=$proto -rf=3 -cluster=$(ccm liveset) -clusterSize=$clusterSize -autowait=2000ms ./... | tee results.txt
-=======
-	go test -timeout 5m -tags integration -cover -v -runssl -proto=$proto -rf=3 -cluster=$(ccm liveset) -clusterSize=$clusterSize -autowait=2000ms -compressor=snappy ./... | tee results.txt
->>>>>>> 4712ef3a
+		go test -timeout 5m -tags integration -cover -v -runssl -proto=$proto -rf=3 -cluster=$(ccm liveset) -clusterSize=$clusterSize -autowait=2000ms -compressor=snappy ./... | tee results.txt
 
 		if [ ${PIPESTATUS[0]} -ne 0 ]; then
 			echo "--- FAIL: ccm status follows:"
