#!/bin/bash

set -e

function run_tests() {
	local clusterSize=3
	local version=$1
	local auth=$2

	if [ "$auth" = true ]; then
		clusterSize=1
	fi

	ccm create test -v binary:$version -n $clusterSize -d --vnodes

	sed -i '/#MAX_HEAP_SIZE/c\MAX_HEAP_SIZE="256M"' ~/.ccm/repository/$version/conf/cassandra-env.sh
	sed -i '/#HEAP_NEWSIZE/c\HEAP_NEWSIZE="100M"' ~/.ccm/repository/$version/conf/cassandra-env.sh

	ccm updateconf 'client_encryption_options.enabled: true' 'client_encryption_options.keystore: testdata/pki/.keystore' 'client_encryption_options.keystore_password: cassandra' 'client_encryption_options.require_client_auth: true' 'client_encryption_options.truststore: testdata/pki/.truststore' 'client_encryption_options.truststore_password: cassandra' 'concurrent_reads: 2' 'concurrent_writes: 2' 'rpc_server_type: sync' 'rpc_min_threads: 2' 'rpc_max_threads: 2' 'write_request_timeout_in_ms: 5000' 'read_request_timeout_in_ms: 5000'

	if [ "$auth" = true ]
    then
		ccm updateconf 'authenticator: PasswordAuthenticator' 'authorizer: CassandraAuthorizer'
	fi

	ccm start -v
	ccm status
	ccm node1 nodetool status

	local proto=2
	if [[ $version == 1.2.* ]]; then
		proto=1
	elif [[ $version == 2.1.* ]]; then
		proto=3
	fi

<<<<<<< HEAD
	if [ "$auth" = true ]
    then
    	go test -v . -timeout 15s -run=TestAuthentication -tags integration -runauth -proto=$proto -cluster=$(ccm liveset) -clusterSize=$clusterSize -autowait=1000ms
	else
		go test -timeout 5m -tags integration -cover -v -runssl -proto=$proto -rf=3 -cluster=$(ccm liveset) -clusterSize=$clusterSize -autowait=2000ms ./... | tee results.txt

		if [ ${PIPESTATUS[0]} -ne 0 ]; then
			echo "--- FAIL: ccm status follows:"
			ccm status
			ccm node1 nodetool status
			ccm node1 showlog > status.log
			cat status.log
			echo "--- FAIL: Received a non-zero exit code from the go test execution, please investigate this"
			exit 1
		fi

		cover=`cat results.txt | grep coverage: | grep -o "[0-9]\{1,3\}" | head -n 1`

		if [[ $cover -lt "55" ]]; then
			echo "--- FAIL: expected coverage of at least 60 %, but coverage was $cover %"
			exit 1
		fi
=======
	go test -timeout 5m -tags integration -cover -v -runssl -proto=$proto -rf=3 -cluster=$(ccm liveset) -clusterSize=$clusterSize -autowait=2000ms ./... | tee results.txt

	if [ ${PIPESTATUS[0]} -ne 0 ]; then
		echo "--- FAIL: ccm status follows:"
		ccm status
		ccm node1 nodetool status
		ccm node1 showlog > status.log
		cat status.log
		echo "--- FAIL: Received a non-zero exit code from the go test execution, please investigate this"
		exit 1
>>>>>>> 516035fa
	fi

	ccm clear
}

<<<<<<< HEAD
run_tests $1 $2
=======
run_tests $1
>>>>>>> 516035fa
<|MERGE_RESOLUTION|>--- conflicted
+++ resolved
@@ -34,7 +34,6 @@
 		proto=3
 	fi
 
-<<<<<<< HEAD
 	if [ "$auth" = true ]
     then
     	go test -v . -timeout 15s -run=TestAuthentication -tags integration -runauth -proto=$proto -cluster=$(ccm liveset) -clusterSize=$clusterSize -autowait=1000ms
@@ -57,25 +56,9 @@
 			echo "--- FAIL: expected coverage of at least 60 %, but coverage was $cover %"
 			exit 1
 		fi
-=======
-	go test -timeout 5m -tags integration -cover -v -runssl -proto=$proto -rf=3 -cluster=$(ccm liveset) -clusterSize=$clusterSize -autowait=2000ms ./... | tee results.txt
-
-	if [ ${PIPESTATUS[0]} -ne 0 ]; then
-		echo "--- FAIL: ccm status follows:"
-		ccm status
-		ccm node1 nodetool status
-		ccm node1 showlog > status.log
-		cat status.log
-		echo "--- FAIL: Received a non-zero exit code from the go test execution, please investigate this"
-		exit 1
->>>>>>> 516035fa
 	fi
 
 	ccm clear
 }
 
-<<<<<<< HEAD
-run_tests $1 $2
-=======
-run_tests $1
->>>>>>> 516035fa
+run_tests $1 $2