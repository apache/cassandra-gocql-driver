// Copyright (c) 2012 The gocql Authors. All rights reserved.
// Use of this source code is governed by a BSD-style
// license that can be found in the LICENSE file.
//This file will be the future home for more policies
package gocql

import (
	"context"
	"errors"
	"fmt"
	"math"
	"math/rand"
	"net"
	"sync"
	"sync/atomic"
	"time"

	"github.com/hailocab/go-hostpool"
)

// cowHostList implements a copy on write host list, its equivalent type is []*HostInfo
type cowHostList struct {
	list atomic.Value
	mu   sync.Mutex
}

func (c *cowHostList) String() string {
	return fmt.Sprintf("%+v", c.get())
}

func (c *cowHostList) get() []*HostInfo {
	// TODO(zariel): should we replace this with []*HostInfo?
	l, ok := c.list.Load().(*[]*HostInfo)
	if !ok {
		return nil
	}
	return *l
}

func (c *cowHostList) set(list []*HostInfo) {
	c.mu.Lock()
	c.list.Store(&list)
	c.mu.Unlock()
}

// add will add a host if it not already in the list
func (c *cowHostList) add(host *HostInfo) bool {
	c.mu.Lock()
	l := c.get()

	if n := len(l); n == 0 {
		l = []*HostInfo{host}
	} else {
		newL := make([]*HostInfo, n+1)
		for i := 0; i < n; i++ {
			if host.Equal(l[i]) {
				c.mu.Unlock()
				return false
			}
			newL[i] = l[i]
		}
		newL[n] = host
		l = newL
	}

	c.list.Store(&l)
	c.mu.Unlock()
	return true
}

func (c *cowHostList) update(host *HostInfo) {
	c.mu.Lock()
	l := c.get()

	if len(l) == 0 {
		c.mu.Unlock()
		return
	}

	found := false
	newL := make([]*HostInfo, len(l))
	for i := range l {
		if host.Equal(l[i]) {
			newL[i] = host
			found = true
		} else {
			newL[i] = l[i]
		}
	}

	if found {
		c.list.Store(&newL)
	}

	c.mu.Unlock()
}

func (c *cowHostList) remove(ip net.IP) bool {
	c.mu.Lock()
	l := c.get()
	size := len(l)
	if size == 0 {
		c.mu.Unlock()
		return false
	}

	found := false
	newL := make([]*HostInfo, 0, size)
	for i := 0; i < len(l); i++ {
		if !l[i].ConnectAddress().Equal(ip) {
			newL = append(newL, l[i])
		} else {
			found = true
		}
	}

	if !found {
		c.mu.Unlock()
		return false
	}

	newL = newL[: size-1 : size-1]
	c.list.Store(&newL)
	c.mu.Unlock()

	return true
}

// RetryableQuery is an interface that represents a query or batch statement that
// exposes the correct functions for the retry policy logic to evaluate correctly.
type RetryableQuery interface {
	Attempts() int
	SetConsistency(c Consistency)
	GetConsistency() Consistency
	Context() context.Context
}

type RetryType uint16

const (
	Retry         RetryType = 0x00 // retry on same connection
	RetryNextHost RetryType = 0x01 // retry on another connection
	Ignore        RetryType = 0x02 // ignore error and return result
	Rethrow       RetryType = 0x03 // raise error and stop retrying
)

// ErrUnknownRetryType is returned if the retry policy returns a retry type
// unknown to the query executor.
var ErrUnknownRetryType = errors.New("unknown retry type returned by retry policy")

// RetryPolicy interface is used by gocql to determine if a query can be attempted
// again after a retryable error has been received. The interface allows gocql
// users to implement their own logic to determine if a query can be attempted
// again.
//
// See SimpleRetryPolicy as an example of implementing and using a RetryPolicy
// interface.
type RetryPolicy interface {
	Attempt(RetryableQuery) bool
	GetRetryType(error) RetryType
}

// SimpleRetryPolicy has simple logic for attempting a query a fixed number of times.
//
// See below for examples of usage:
//
//     //Assign to the cluster
//     cluster.RetryPolicy = &gocql.SimpleRetryPolicy{NumRetries: 3}
//
//     //Assign to a query
//     query.RetryPolicy(&gocql.SimpleRetryPolicy{NumRetries: 1})
//
type SimpleRetryPolicy struct {
	NumRetries int //Number of times to retry a query
}

// Attempt tells gocql to attempt the query again based on query.Attempts being less
// than the NumRetries defined in the policy.
func (s *SimpleRetryPolicy) Attempt(q RetryableQuery) bool {
	return q.Attempts() <= s.NumRetries
}

func (s *SimpleRetryPolicy) GetRetryType(err error) RetryType {
	return RetryNextHost
}

// ExponentialBackoffRetryPolicy sleeps between attempts
type ExponentialBackoffRetryPolicy struct {
	NumRetries int
	Min, Max   time.Duration
}

func (e *ExponentialBackoffRetryPolicy) Attempt(q RetryableQuery) bool {
	if q.Attempts() > e.NumRetries {
		return false
	}
	time.Sleep(e.napTime(q.Attempts()))
	return true
}

// used to calculate exponentially growing time
func getExponentialTime(min time.Duration, max time.Duration, attempts int) time.Duration {
	if min <= 0 {
		min = 100 * time.Millisecond
	}
	if max <= 0 {
		max = 10 * time.Second
	}
	minFloat := float64(min)
	napDuration := minFloat * math.Pow(2, float64(attempts-1))
	// add some jitter
	napDuration += rand.Float64()*minFloat - (minFloat / 2)
	if napDuration > float64(max) {
		return time.Duration(max)
	}
	return time.Duration(napDuration)
}

func (e *ExponentialBackoffRetryPolicy) GetRetryType(err error) RetryType {
	return RetryNextHost
}

// DowngradingConsistencyRetryPolicy: Next retry will be with the next consistency level
// provided in the slice
//
// On a read timeout: the operation is retried with the next provided consistency
// level.
//
// On a write timeout: if the operation is an :attr:`~.UNLOGGED_BATCH`
// and at least one replica acknowledged the write, the operation is
// retried with the next consistency level.  Furthermore, for other
// write types, if at least one replica acknowledged the write, the
// timeout is ignored.
//
// On an unavailable exception: if at least one replica is alive, the
// operation is retried with the next provided consistency level.

type DowngradingConsistencyRetryPolicy struct {
	ConsistencyLevelsToTry []Consistency
}

func (d *DowngradingConsistencyRetryPolicy) Attempt(q RetryableQuery) bool {
	currentAttempt := q.Attempts()

	if currentAttempt > len(d.ConsistencyLevelsToTry) {
		return false
	} else if currentAttempt > 0 {
		q.SetConsistency(d.ConsistencyLevelsToTry[currentAttempt-1])
		if gocqlDebug {
			Logger.Printf("%T: set consistency to %q\n",
				d,
				d.ConsistencyLevelsToTry[currentAttempt-1])
		}
	}
	return true
}

func (d *DowngradingConsistencyRetryPolicy) GetRetryType(err error) RetryType {
	switch t := err.(type) {
	case *RequestErrUnavailable:
		if t.Alive > 0 {
			return Retry
		}
		return Rethrow
	case *RequestErrWriteTimeout:
		if t.WriteType == "SIMPLE" || t.WriteType == "BATCH" || t.WriteType == "COUNTER" {
			if t.Received > 0 {
				return Ignore
			}
			return Rethrow
		}
		if t.WriteType == "UNLOGGED_BATCH" {
			return Retry
		}
		return Rethrow
	case *RequestErrReadTimeout:
		return Retry
	default:
		return RetryNextHost
	}
}

func (e *ExponentialBackoffRetryPolicy) napTime(attempts int) time.Duration {
	return getExponentialTime(e.Min, e.Max, attempts)
}

type HostStateNotifier interface {
	AddHost(host *HostInfo)
	RemoveHost(host *HostInfo)
	HostUp(host *HostInfo)
	HostDown(host *HostInfo)
}

type KeyspaceUpdateEvent struct {
	Keyspace string
	Change   string
}

// HostSelectionPolicy is an interface for selecting
// the most appropriate host to execute a given query.
type HostSelectionPolicy interface {
	HostStateNotifier
	SetPartitioner
	KeyspaceChanged(KeyspaceUpdateEvent)
	Init(*Session)
	IsLocal(host *HostInfo) bool
	//Pick returns an iteration function over selected hosts
	Pick(ExecutableQuery) NextHost
}

// SelectedHost is an interface returned when picking a host from a host
// selection policy.
type SelectedHost interface {
	Info() *HostInfo
	Mark(error)
}

type selectedHost HostInfo

func (host *selectedHost) Info() *HostInfo {
	return (*HostInfo)(host)
}

func (host *selectedHost) Mark(err error) {}

// NextHost is an iteration function over picked hosts
type NextHost func() SelectedHost

// RoundRobinHostPolicy is a round-robin load balancing policy, where each host
// is tried sequentially for each query.
func RoundRobinHostPolicy() HostSelectionPolicy {
	return &roundRobinHostPolicy{}
}

type roundRobinHostPolicy struct {
	hosts           cowHostList
	lastUsedHostIdx uint64
}

func (r *roundRobinHostPolicy) IsLocal(*HostInfo) bool              { return true }
func (r *roundRobinHostPolicy) KeyspaceChanged(KeyspaceUpdateEvent) {}
func (r *roundRobinHostPolicy) SetPartitioner(partitioner string)   {}
func (r *roundRobinHostPolicy) Init(*Session)                       {}

var (
	randPool = sync.Pool{
		New: func() interface{} {
			return rand.New(randSource())
		},
	}
)

func (r *roundRobinHostPolicy) Pick(qry ExecutableQuery) NextHost {
<<<<<<< HEAD
	nextStartOffset := atomic.AddUint64(&r.lastUsedHostIdx, 1)
	return roundRobbin(int(nextStartOffset), r.hosts.get())
=======
	src := r.hosts.get()
	hosts := make([]*HostInfo, len(src))
	copy(hosts, src)

	rand := randPool.Get().(*rand.Rand)
	defer randPool.Put(rand)
	rand.Shuffle(len(hosts), func(i, j int) {
		hosts[i], hosts[j] = hosts[j], hosts[i]
	})

	return roundRobbin(hosts)
>>>>>>> 81b8263d
}

func (r *roundRobinHostPolicy) AddHost(host *HostInfo) {
	r.hosts.add(host)
}

func (r *roundRobinHostPolicy) RemoveHost(host *HostInfo) {
	r.hosts.remove(host.ConnectAddress())
}

func (r *roundRobinHostPolicy) HostUp(host *HostInfo) {
	r.AddHost(host)
}

func (r *roundRobinHostPolicy) HostDown(host *HostInfo) {
	r.RemoveHost(host)
}

func ShuffleReplicas() func(*tokenAwareHostPolicy) {
	return func(t *tokenAwareHostPolicy) {
		t.shuffleReplicas = true
	}
}

// NonLocalReplicasFallback enables fallback to replicas that are not considered local.
//
// TokenAwareHostPolicy used with DCAwareHostPolicy fallback first selects replicas by partition key in local DC, then
// falls back to other nodes in the local DC. Enabling NonLocalReplicasFallback causes TokenAwareHostPolicy
// to first select replicas by partition key in local DC, then replicas by partition key in remote DCs and fall back
// to other nodes in local DC.
func NonLocalReplicasFallback() func(policy *tokenAwareHostPolicy) {
	return func(t *tokenAwareHostPolicy) {
		t.nonLocalReplicasFallback = true
	}
}

// TokenAwareHostPolicy is a token aware host selection policy, where hosts are
// selected based on the partition key, so queries are sent to the host which
// owns the partition. Fallback is used when routing information is not available.
func TokenAwareHostPolicy(fallback HostSelectionPolicy, opts ...func(*tokenAwareHostPolicy)) HostSelectionPolicy {
	p := &tokenAwareHostPolicy{fallback: fallback}
	for _, opt := range opts {
		opt(p)
	}
	return p
}

// clusterMeta holds metadata about cluster topology.
// It is used inside atomic.Value and shallow copies are used when replacing it,
// so fields should not be modified in-place. Instead, to modify a field a copy of the field should be made
// and the pointer in clusterMeta updated to point to the new value.
type clusterMeta struct {
	// replicas is map[keyspace]map[token]hosts
	replicas  map[string]tokenRingReplicas
	tokenRing *tokenRing
}

type tokenAwareHostPolicy struct {
	fallback            HostSelectionPolicy
	getKeyspaceMetadata func(keyspace string) (*KeyspaceMetadata, error)
	getKeyspaceName     func() string

	shuffleReplicas          bool
	nonLocalReplicasFallback bool

	// mu protects writes to hosts, partitioner, metadata.
	// reads can be unlocked as long as they are not used for updating state later.
	mu          sync.Mutex
	hosts       cowHostList
	partitioner string
	metadata    atomic.Value // *clusterMeta
}

func (t *tokenAwareHostPolicy) Init(s *Session) {
	t.getKeyspaceMetadata = s.KeyspaceMetadata
	t.getKeyspaceName = func() string { return s.cfg.Keyspace }
}

func (t *tokenAwareHostPolicy) IsLocal(host *HostInfo) bool {
	return t.fallback.IsLocal(host)
}

func (t *tokenAwareHostPolicy) KeyspaceChanged(update KeyspaceUpdateEvent) {
	t.mu.Lock()
	defer t.mu.Unlock()
	meta := t.getMetadataForUpdate()
	t.updateReplicas(meta, update.Keyspace)
	t.metadata.Store(meta)
}

// updateReplicas updates replicas in clusterMeta.
// It must be called with t.mu mutex locked.
// meta must not be nil and it's replicas field will be updated.
func (t *tokenAwareHostPolicy) updateReplicas(meta *clusterMeta, keyspace string) {
	newReplicas := make(map[string]tokenRingReplicas, len(meta.replicas))

	ks, err := t.getKeyspaceMetadata(keyspace)
	if err == nil {
		strat := getStrategy(ks)
		if strat != nil {
			if meta != nil && meta.tokenRing != nil {
				newReplicas[keyspace] = strat.replicaMap(meta.tokenRing)
			}
		}
	}

	for ks, replicas := range meta.replicas {
		if ks != keyspace {
			newReplicas[ks] = replicas
		}
	}

	meta.replicas = newReplicas
}

func (t *tokenAwareHostPolicy) SetPartitioner(partitioner string) {
	t.mu.Lock()
	defer t.mu.Unlock()

	if t.partitioner != partitioner {
		t.fallback.SetPartitioner(partitioner)
		t.partitioner = partitioner
		meta := t.getMetadataForUpdate()
		meta.resetTokenRing(t.partitioner, t.hosts.get())
		t.updateReplicas(meta, t.getKeyspaceName())
		t.metadata.Store(meta)
	}
}

func (t *tokenAwareHostPolicy) AddHost(host *HostInfo) {
	t.mu.Lock()
	if t.hosts.add(host) {
		meta := t.getMetadataForUpdate()
		meta.resetTokenRing(t.partitioner, t.hosts.get())
		t.updateReplicas(meta, t.getKeyspaceName())
		t.metadata.Store(meta)
	}
	t.mu.Unlock()

	t.fallback.AddHost(host)
}

func (t *tokenAwareHostPolicy) AddHosts(hosts []*HostInfo) {
	t.mu.Lock()

	for _, host := range hosts {
		t.hosts.add(host)
	}

	meta := t.getMetadataForUpdate()
	meta.resetTokenRing(t.partitioner, t.hosts.get())
	t.updateReplicas(meta, t.getKeyspaceName())
	t.metadata.Store(meta)

	t.mu.Unlock()

	for _, host := range hosts {
		t.fallback.AddHost(host)
	}
}

func (t *tokenAwareHostPolicy) RemoveHost(host *HostInfo) {
	t.mu.Lock()
	if t.hosts.remove(host.ConnectAddress()) {
		meta := t.getMetadataForUpdate()
		meta.resetTokenRing(t.partitioner, t.hosts.get())
		t.updateReplicas(meta, t.getKeyspaceName())
		t.metadata.Store(meta)
	}
	t.mu.Unlock()

	t.fallback.RemoveHost(host)
}

func (t *tokenAwareHostPolicy) HostUp(host *HostInfo) {
	t.fallback.HostUp(host)
}

func (t *tokenAwareHostPolicy) HostDown(host *HostInfo) {
	t.fallback.HostDown(host)
}

// getMetadataReadOnly returns current cluster metadata.
// Metadata uses copy on write, so the returned value should be only used for reading.
// To obtain a copy that could be updated, use getMetadataForUpdate instead.
func (t *tokenAwareHostPolicy) getMetadataReadOnly() *clusterMeta {
	meta, _ := t.metadata.Load().(*clusterMeta)
	return meta
}

// getMetadataForUpdate returns clusterMeta suitable for updating.
// It is a SHALLOW copy of current metadata in case it was already set or new empty clusterMeta otherwise.
// This function should be called with t.mu mutex locked and the mutex should not be released before
// storing the new metadata.
func (t *tokenAwareHostPolicy) getMetadataForUpdate() *clusterMeta {
	metaReadOnly := t.getMetadataReadOnly()
	meta := new(clusterMeta)
	if metaReadOnly != nil {
		*meta = *metaReadOnly
	}
	return meta
}

// resetTokenRing creates a new tokenRing.
// It must be called with t.mu locked.
func (m *clusterMeta) resetTokenRing(partitioner string, hosts []*HostInfo) {
	if partitioner == "" {
		// partitioner not yet set
		return
	}

	// create a new token ring
	tokenRing, err := newTokenRing(partitioner, hosts)
	if err != nil {
		Logger.Printf("Unable to update the token ring due to error: %s", err)
		return
	}

	// replace the token ring
	m.tokenRing = tokenRing
}

func (t *tokenAwareHostPolicy) Pick(qry ExecutableQuery) NextHost {
	if qry == nil {
		return t.fallback.Pick(qry)
	}

	routingKey, err := qry.GetRoutingKey()
	if err != nil {
		return t.fallback.Pick(qry)
	} else if routingKey == nil {
		return t.fallback.Pick(qry)
	}

	meta := t.getMetadataReadOnly()
	if meta == nil || meta.tokenRing == nil {
		return t.fallback.Pick(qry)
	}

	token := meta.tokenRing.partitioner.Hash(routingKey)
	ht := meta.replicas[qry.Keyspace()].replicasFor(token)

	var replicas []*HostInfo
	if ht == nil {
		host, _ := meta.tokenRing.GetHostForToken(token)
		replicas = []*HostInfo{host}
	} else {
		replicas = ht.hosts
		if t.shuffleReplicas {
			replicas = shuffleHosts(replicas)
		}
	}

	var (
		fallbackIter NextHost
		i, j         int
		remote       []*HostInfo
	)

	used := make(map[*HostInfo]bool, len(replicas))
	return func() SelectedHost {
		for i < len(replicas) {
			h := replicas[i]
			i++

			if !t.fallback.IsLocal(h) {
				remote = append(remote, h)
				continue
			}

			if h.IsUp() {
				used[h] = true
				return (*selectedHost)(h)
			}
		}

		if t.nonLocalReplicasFallback {
			for j < len(remote) {
				h := remote[j]
				j++

				if h.IsUp() {
					used[h] = true
					return (*selectedHost)(h)
				}
			}
		}

		if fallbackIter == nil {
			// fallback
			fallbackIter = t.fallback.Pick(qry)
		}

		// filter the token aware selected hosts from the fallback hosts
		for fallbackHost := fallbackIter(); fallbackHost != nil; fallbackHost = fallbackIter() {
			if !used[fallbackHost.Info()] {
				used[fallbackHost.Info()] = true
				return fallbackHost
			}
		}

		return nil
	}
}

// HostPoolHostPolicy is a host policy which uses the bitly/go-hostpool library
// to distribute queries between hosts and prevent sending queries to
// unresponsive hosts. When creating the host pool that is passed to the policy
// use an empty slice of hosts as the hostpool will be populated later by gocql.
// See below for examples of usage:
//
//     // Create host selection policy using a simple host pool
//     cluster.PoolConfig.HostSelectionPolicy = HostPoolHostPolicy(hostpool.New(nil))
//
//     // Create host selection policy using an epsilon greedy pool
//     cluster.PoolConfig.HostSelectionPolicy = HostPoolHostPolicy(
//         hostpool.NewEpsilonGreedy(nil, 0, &hostpool.LinearEpsilonValueCalculator{}),
//     )
//
func HostPoolHostPolicy(hp hostpool.HostPool) HostSelectionPolicy {
	return &hostPoolHostPolicy{hostMap: map[string]*HostInfo{}, hp: hp}
}

type hostPoolHostPolicy struct {
	hp      hostpool.HostPool
	mu      sync.RWMutex
	hostMap map[string]*HostInfo
}

func (r *hostPoolHostPolicy) Init(*Session)                       {}
func (r *hostPoolHostPolicy) KeyspaceChanged(KeyspaceUpdateEvent) {}
func (r *hostPoolHostPolicy) SetPartitioner(string)               {}
func (r *hostPoolHostPolicy) IsLocal(*HostInfo) bool              { return true }

func (r *hostPoolHostPolicy) SetHosts(hosts []*HostInfo) {
	peers := make([]string, len(hosts))
	hostMap := make(map[string]*HostInfo, len(hosts))

	for i, host := range hosts {
		ip := host.ConnectAddress().String()
		peers[i] = ip
		hostMap[ip] = host
	}

	r.mu.Lock()
	r.hp.SetHosts(peers)
	r.hostMap = hostMap
	r.mu.Unlock()
}

func (r *hostPoolHostPolicy) AddHost(host *HostInfo) {
	ip := host.ConnectAddress().String()

	r.mu.Lock()
	defer r.mu.Unlock()

	// If the host addr is present and isn't nil return
	if h, ok := r.hostMap[ip]; ok && h != nil {
		return
	}
	// otherwise, add the host to the map
	r.hostMap[ip] = host
	// and construct a new peer list to give to the HostPool
	hosts := make([]string, 0, len(r.hostMap))
	for addr := range r.hostMap {
		hosts = append(hosts, addr)
	}

	r.hp.SetHosts(hosts)
}

func (r *hostPoolHostPolicy) RemoveHost(host *HostInfo) {
	ip := host.ConnectAddress().String()

	r.mu.Lock()
	defer r.mu.Unlock()

	if _, ok := r.hostMap[ip]; !ok {
		return
	}

	delete(r.hostMap, ip)
	hosts := make([]string, 0, len(r.hostMap))
	for _, host := range r.hostMap {
		hosts = append(hosts, host.ConnectAddress().String())
	}

	r.hp.SetHosts(hosts)
}

func (r *hostPoolHostPolicy) HostUp(host *HostInfo) {
	r.AddHost(host)
}

func (r *hostPoolHostPolicy) HostDown(host *HostInfo) {
	r.RemoveHost(host)
}

func (r *hostPoolHostPolicy) Pick(qry ExecutableQuery) NextHost {
	return func() SelectedHost {
		r.mu.RLock()
		defer r.mu.RUnlock()

		if len(r.hostMap) == 0 {
			return nil
		}

		hostR := r.hp.Get()
		host, ok := r.hostMap[hostR.Host()]
		if !ok {
			return nil
		}

		return selectedHostPoolHost{
			policy: r,
			info:   host,
			hostR:  hostR,
		}
	}
}

// selectedHostPoolHost is a host returned by the hostPoolHostPolicy and
// implements the SelectedHost interface
type selectedHostPoolHost struct {
	policy *hostPoolHostPolicy
	info   *HostInfo
	hostR  hostpool.HostPoolResponse
}

func (host selectedHostPoolHost) Info() *HostInfo {
	return host.info
}

func (host selectedHostPoolHost) Mark(err error) {
	ip := host.info.ConnectAddress().String()

	host.policy.mu.RLock()
	defer host.policy.mu.RUnlock()

	if _, ok := host.policy.hostMap[ip]; !ok {
		// host was removed between pick and mark
		return
	}

	host.hostR.Mark(err)
}

type dcAwareRR struct {
	local           string
	localHosts      cowHostList
	remoteHosts     cowHostList
	lastUsedHostIdx uint64
}

// DCAwareRoundRobinPolicy is a host selection policies which will prioritize and
// return hosts which are in the local datacentre before returning hosts in all
// other datercentres
func DCAwareRoundRobinPolicy(localDC string) HostSelectionPolicy {
	return &dcAwareRR{local: localDC}
}

func (d *dcAwareRR) Init(*Session)                       {}
func (d *dcAwareRR) KeyspaceChanged(KeyspaceUpdateEvent) {}
func (d *dcAwareRR) SetPartitioner(p string)             {}

func (d *dcAwareRR) IsLocal(host *HostInfo) bool {
	return host.DataCenter() == d.local
}

func (d *dcAwareRR) AddHost(host *HostInfo) {
	if d.IsLocal(host) {
		d.localHosts.add(host)
	} else {
		d.remoteHosts.add(host)
	}
}

func (d *dcAwareRR) RemoveHost(host *HostInfo) {
	if d.IsLocal(host) {
		d.localHosts.remove(host.ConnectAddress())
	} else {
		d.remoteHosts.remove(host.ConnectAddress())
	}
}

func (d *dcAwareRR) HostUp(host *HostInfo)   { d.AddHost(host) }
func (d *dcAwareRR) HostDown(host *HostInfo) { d.RemoveHost(host) }

// This function is supposed to be called in a fashion
// roundRobbin(offset, hostsPriority1, hostsPriority2, hostsPriority3 ... )
//
// E.g. for DC-naive strategy:
// roundRobbin(offset, allHosts)
//
// For tiered and DC-aware strategy:
// roundRobbin(offset, localHosts, remoteHosts)
func roundRobbin(shift int, hosts ...[]*HostInfo) NextHost {
	currentLayer := 0
	currentlyObserved := 0

	return func() SelectedHost {

		// iterate over layers
		for {
			if currentLayer == len(hosts) {
				return nil
			}

			currentLayerSize := len(hosts[currentLayer])

			// iterate over hosts within a layer
			for {
				currentlyObserved++
				if currentlyObserved > currentLayerSize {
					currentLayer++
					currentlyObserved = 0
					break
				}

				h := hosts[currentLayer][(shift+currentlyObserved)%currentLayerSize]

<<<<<<< HEAD
				if h.IsUp() {
					return (*selectedHost)(h)
				}

			}
		}
=======
	// TODO: use random chose-2 but that will require plumbing information
	// about connection/host load to here
	r := randPool.Get().(*rand.Rand)
	defer randPool.Put(r)
	for _, l := range [][]*HostInfo{hosts[:len(local)], hosts[len(local):]} {
		r.Shuffle(len(l), func(i, j int) {
			l[i], l[j] = l[j], l[i]
		})
>>>>>>> 81b8263d
	}
}

func (d *dcAwareRR) Pick(q ExecutableQuery) NextHost {
	nextStartOffset := atomic.AddUint64(&d.lastUsedHostIdx, 1)
	return roundRobbin(int(nextStartOffset), d.localHosts.get(), d.remoteHosts.get())
}

// ConvictionPolicy interface is used by gocql to determine if a host should be
// marked as DOWN based on the error and host info
type ConvictionPolicy interface {
	// Implementations should return `true` if the host should be convicted, `false` otherwise.
	AddFailure(error error, host *HostInfo) bool
	//Implementations should clear out any convictions or state regarding the host.
	Reset(host *HostInfo)
}

// SimpleConvictionPolicy implements a ConvictionPolicy which convicts all hosts
// regardless of error
type SimpleConvictionPolicy struct {
}

func (e *SimpleConvictionPolicy) AddFailure(error error, host *HostInfo) bool {
	return true
}

func (e *SimpleConvictionPolicy) Reset(host *HostInfo) {}

// ReconnectionPolicy interface is used by gocql to determine if reconnection
// can be attempted after connection error. The interface allows gocql users
// to implement their own logic to determine how to attempt reconnection.
//
type ReconnectionPolicy interface {
	GetInterval(currentRetry int) time.Duration
	GetMaxRetries() int
}

// ConstantReconnectionPolicy has simple logic for returning a fixed reconnection interval.
//
// Examples of usage:
//
//     cluster.ReconnectionPolicy = &gocql.ConstantReconnectionPolicy{MaxRetries: 10, Interval: 8 * time.Second}
//
type ConstantReconnectionPolicy struct {
	MaxRetries int
	Interval   time.Duration
}

func (c *ConstantReconnectionPolicy) GetInterval(currentRetry int) time.Duration {
	return c.Interval
}

func (c *ConstantReconnectionPolicy) GetMaxRetries() int {
	return c.MaxRetries
}

// ExponentialReconnectionPolicy returns a growing reconnection interval.
type ExponentialReconnectionPolicy struct {
	MaxRetries      int
	InitialInterval time.Duration
}

func (e *ExponentialReconnectionPolicy) GetInterval(currentRetry int) time.Duration {
	return getExponentialTime(e.InitialInterval, math.MaxInt16*time.Second, currentRetry)
}

func (e *ExponentialReconnectionPolicy) GetMaxRetries() int {
	return e.MaxRetries
}

type SpeculativeExecutionPolicy interface {
	Attempts() int
	Delay() time.Duration
}

type NonSpeculativeExecution struct{}

func (sp NonSpeculativeExecution) Attempts() int        { return 0 } // No additional attempts
func (sp NonSpeculativeExecution) Delay() time.Duration { return 1 } // The delay. Must be positive to be used in a ticker.

type SimpleSpeculativeExecution struct {
	NumAttempts  int
	TimeoutDelay time.Duration
}

func (sp *SimpleSpeculativeExecution) Attempts() int        { return sp.NumAttempts }
func (sp *SimpleSpeculativeExecution) Delay() time.Duration { return sp.TimeoutDelay }<|MERGE_RESOLUTION|>--- conflicted
+++ resolved
@@ -351,22 +351,8 @@
 )
 
 func (r *roundRobinHostPolicy) Pick(qry ExecutableQuery) NextHost {
-<<<<<<< HEAD
 	nextStartOffset := atomic.AddUint64(&r.lastUsedHostIdx, 1)
 	return roundRobbin(int(nextStartOffset), r.hosts.get())
-=======
-	src := r.hosts.get()
-	hosts := make([]*HostInfo, len(src))
-	copy(hosts, src)
-
-	rand := randPool.Get().(*rand.Rand)
-	defer randPool.Put(rand)
-	rand.Shuffle(len(hosts), func(i, j int) {
-		hosts[i], hosts[j] = hosts[j], hosts[i]
-	})
-
-	return roundRobbin(hosts)
->>>>>>> 81b8263d
 }
 
 func (r *roundRobinHostPolicy) AddHost(host *HostInfo) {
@@ -888,23 +874,12 @@
 
 				h := hosts[currentLayer][(shift+currentlyObserved)%currentLayerSize]
 
-<<<<<<< HEAD
 				if h.IsUp() {
 					return (*selectedHost)(h)
 				}
 
 			}
 		}
-=======
-	// TODO: use random chose-2 but that will require plumbing information
-	// about connection/host load to here
-	r := randPool.Get().(*rand.Rand)
-	defer randPool.Put(r)
-	for _, l := range [][]*HostInfo{hosts[:len(local)], hosts[len(local):]} {
-		r.Shuffle(len(l), func(i, j int) {
-			l[i], l[j] = l[j], l[i]
-		})
->>>>>>> 81b8263d
 	}
 }
 
