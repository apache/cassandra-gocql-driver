// Copyright (c) 2012 The gocql Authors. All rights reserved.
// Use of this source code is governed by a BSD-style
// license that can be found in the LICENSE file.
//This file will be the future home for more policies
package gocql

import (
	"context"
	"errors"
	"fmt"
	"math"
	"math/rand"
	"net"
	"sync"
	"sync/atomic"
	"time"

	"github.com/hailocab/go-hostpool"
)

// cowHostList implements a copy on write host list, its equivalent type is []*HostInfo
type cowHostList struct {
	list atomic.Value
	mu   sync.Mutex
}

func (c *cowHostList) String() string {
	return fmt.Sprintf("%+v", c.get())
}

func (c *cowHostList) get() []*HostInfo {
	// TODO(zariel): should we replace this with []*HostInfo?
	l, ok := c.list.Load().(*[]*HostInfo)
	if !ok {
		return nil
	}
	return *l
}

func (c *cowHostList) set(list []*HostInfo) {
	c.mu.Lock()
	c.list.Store(&list)
	c.mu.Unlock()
}

// add will add a host if it not already in the list
func (c *cowHostList) add(host *HostInfo) bool {
	c.mu.Lock()
	l := c.get()

	if n := len(l); n == 0 {
		l = []*HostInfo{host}
	} else {
		newL := make([]*HostInfo, n+1)
		for i := 0; i < n; i++ {
			if host.Equal(l[i]) {
				c.mu.Unlock()
				return false
			}
			newL[i] = l[i]
		}
		newL[n] = host
		l = newL
	}

	c.list.Store(&l)
	c.mu.Unlock()
	return true
}

func (c *cowHostList) update(host *HostInfo) {
	c.mu.Lock()
	l := c.get()

	if len(l) == 0 {
		c.mu.Unlock()
		return
	}

	found := false
	newL := make([]*HostInfo, len(l))
	for i := range l {
		if host.Equal(l[i]) {
			newL[i] = host
			found = true
		} else {
			newL[i] = l[i]
		}
	}

	if found {
		c.list.Store(&newL)
	}

	c.mu.Unlock()
}

func (c *cowHostList) remove(ip net.IP) bool {
	c.mu.Lock()
	l := c.get()
	size := len(l)
	if size == 0 {
		c.mu.Unlock()
		return false
	}

	found := false
	newL := make([]*HostInfo, 0, size)
	for i := 0; i < len(l); i++ {
		if !l[i].ConnectAddress().Equal(ip) {
			newL = append(newL, l[i])
		} else {
			found = true
		}
	}

	if !found {
		c.mu.Unlock()
		return false
	}

	newL = newL[: size-1 : size-1]
	c.list.Store(&newL)
	c.mu.Unlock()

	return true
}

// RetryableQuery is an interface that represents a query or batch statement that
// exposes the correct functions for the retry policy logic to evaluate correctly.
type RetryableQuery interface {
	Attempts() int
	SetConsistency(c Consistency)
	GetConsistency() Consistency
	Context() context.Context
}

type RetryType uint16

const (
	Retry         RetryType = 0x00 // retry on same connection
	RetryNextHost RetryType = 0x01 // retry on another connection
	Ignore        RetryType = 0x02 // ignore error and return result
	Rethrow       RetryType = 0x03 // raise error and stop retrying
)

// ErrUnknownRetryType is returned if the retry policy returns a retry type
// unknown to the query executor.
var ErrUnknownRetryType = errors.New("unknown retry type returned by retry policy")

// RetryPolicy interface is used by gocql to determine if a query can be attempted
// again after a retryable error has been received. The interface allows gocql
// users to implement their own logic to determine if a query can be attempted
// again.
//
// See SimpleRetryPolicy as an example of implementing and using a RetryPolicy
// interface.
type RetryPolicy interface {
	Attempt(RetryableQuery) bool
	GetRetryType(error) RetryType
}

// SimpleRetryPolicy has simple logic for attempting a query a fixed number of times.
//
// See below for examples of usage:
//
//     //Assign to the cluster
//     cluster.RetryPolicy = &gocql.SimpleRetryPolicy{NumRetries: 3}
//
//     //Assign to a query
//     query.RetryPolicy(&gocql.SimpleRetryPolicy{NumRetries: 1})
//
type SimpleRetryPolicy struct {
	NumRetries int //Number of times to retry a query
}

// Attempt tells gocql to attempt the query again based on query.Attempts being less
// than the NumRetries defined in the policy.
func (s *SimpleRetryPolicy) Attempt(q RetryableQuery) bool {
	return q.Attempts() <= s.NumRetries
}

func (s *SimpleRetryPolicy) GetRetryType(err error) RetryType {
	return RetryNextHost
}

// ExponentialBackoffRetryPolicy sleeps between attempts
type ExponentialBackoffRetryPolicy struct {
	NumRetries int
	Min, Max   time.Duration
}

func (e *ExponentialBackoffRetryPolicy) Attempt(q RetryableQuery) bool {
	if q.Attempts() > e.NumRetries {
		return false
	}
	time.Sleep(e.napTime(q.Attempts()))
	return true
}

// used to calculate exponentially growing time
func getExponentialTime(min time.Duration, max time.Duration, attempts int) time.Duration {
	if min <= 0 {
		min = 100 * time.Millisecond
	}
	if max <= 0 {
		max = 10 * time.Second
	}
	minFloat := float64(min)
	napDuration := minFloat * math.Pow(2, float64(attempts-1))
	// add some jitter
	napDuration += rand.Float64()*minFloat - (minFloat / 2)
	if napDuration > float64(max) {
		return time.Duration(max)
	}
	return time.Duration(napDuration)
}

func (e *ExponentialBackoffRetryPolicy) GetRetryType(err error) RetryType {
	return RetryNextHost
}

// DowngradingConsistencyRetryPolicy: Next retry will be with the next consistency level
// provided in the slice
//
// On a read timeout: the operation is retried with the next provided consistency
// level.
//
// On a write timeout: if the operation is an :attr:`~.UNLOGGED_BATCH`
// and at least one replica acknowledged the write, the operation is
// retried with the next consistency level.  Furthermore, for other
// write types, if at least one replica acknowledged the write, the
// timeout is ignored.
//
// On an unavailable exception: if at least one replica is alive, the
// operation is retried with the next provided consistency level.

type DowngradingConsistencyRetryPolicy struct {
	ConsistencyLevelsToTry []Consistency
}

func (d *DowngradingConsistencyRetryPolicy) Attempt(q RetryableQuery) bool {
	currentAttempt := q.Attempts()

	if currentAttempt > len(d.ConsistencyLevelsToTry) {
		return false
	} else if currentAttempt > 0 {
		q.SetConsistency(d.ConsistencyLevelsToTry[currentAttempt-1])
		if gocqlDebug {
			Logger.Printf("%T: set consistency to %q\n",
				d,
				d.ConsistencyLevelsToTry[currentAttempt-1])
		}
	}
	return true
}

func (d *DowngradingConsistencyRetryPolicy) GetRetryType(err error) RetryType {
	switch t := err.(type) {
	case *RequestErrUnavailable:
		if t.Alive > 0 {
			return Retry
		}
		return Rethrow
	case *RequestErrWriteTimeout:
		if t.WriteType == "SIMPLE" || t.WriteType == "BATCH" || t.WriteType == "COUNTER" {
			if t.Received > 0 {
				return Ignore
			}
			return Rethrow
		}
		if t.WriteType == "UNLOGGED_BATCH" {
			return Retry
		}
		return Rethrow
	case *RequestErrReadTimeout:
		return Retry
	default:
		return RetryNextHost
	}
}

func (e *ExponentialBackoffRetryPolicy) napTime(attempts int) time.Duration {
	return getExponentialTime(e.Min, e.Max, attempts)
}

type HostStateNotifier interface {
	AddHost(host *HostInfo)
	RemoveHost(host *HostInfo)
	HostUp(host *HostInfo)
	HostDown(host *HostInfo)
}

type KeyspaceUpdateEvent struct {
	Keyspace string
	Change   string
}

// HostSelectionPolicy is an interface for selecting
// the most appropriate host to execute a given query.
type HostSelectionPolicy interface {
	HostStateNotifier
	SetPartitioner
	KeyspaceChanged(KeyspaceUpdateEvent)
	Init(*Session)
	IsLocal(host *HostInfo) bool
	//Pick returns an iteration function over selected hosts
	Pick(ExecutableQuery) NextHost
}

// SelectedHost is an interface returned when picking a host from a host
// selection policy.
type SelectedHost interface {
	Info() *HostInfo
	Token() token
	Mark(error)
}

type selectedHost struct {
	info  *HostInfo
	token token
}

func (host selectedHost) Info() *HostInfo {
	return host.info
}

func (host selectedHost) Token() token {
	return host.token
}

func (host selectedHost) Mark(err error) {}

// NextHost is an iteration function over picked hosts
type NextHost func() SelectedHost

// RoundRobinHostPolicy is a round-robin load balancing policy, where each host
// is tried sequentially for each query.
func RoundRobinHostPolicy() HostSelectionPolicy {
	return &roundRobinHostPolicy{}
}

type roundRobinHostPolicy struct {
	hosts           cowHostList
	lastUsedHostIdx uint64
}

func (r *roundRobinHostPolicy) IsLocal(*HostInfo) bool              { return true }
func (r *roundRobinHostPolicy) KeyspaceChanged(KeyspaceUpdateEvent) {}
func (r *roundRobinHostPolicy) SetPartitioner(partitioner string)   {}
func (r *roundRobinHostPolicy) Init(*Session)                       {}

func (r *roundRobinHostPolicy) Pick(qry ExecutableQuery) NextHost {
	nextStartOffset := atomic.AddUint64(&r.lastUsedHostIdx, 1)
	return roundRobbin(int(nextStartOffset), r.hosts.get())
}

func (r *roundRobinHostPolicy) AddHost(host *HostInfo) {
	r.hosts.add(host)
}

func (r *roundRobinHostPolicy) RemoveHost(host *HostInfo) {
	r.hosts.remove(host.ConnectAddress())
}

func (r *roundRobinHostPolicy) HostUp(host *HostInfo) {
	r.AddHost(host)
}

func (r *roundRobinHostPolicy) HostDown(host *HostInfo) {
	r.RemoveHost(host)
}

func ShuffleReplicas() func(*tokenAwareHostPolicy) {
	return func(t *tokenAwareHostPolicy) {
		t.shuffleReplicas = true
	}
}

// NonLocalReplicasFallback enables fallback to replicas that are not considered local.
//
// TokenAwareHostPolicy used with DCAwareHostPolicy fallback first selects replicas by partition key in local DC, then
// falls back to other nodes in the local DC. Enabling NonLocalReplicasFallback causes TokenAwareHostPolicy
// to first select replicas by partition key in local DC, then replicas by partition key in remote DCs and fall back
// to other nodes in local DC.
func NonLocalReplicasFallback() func(policy *tokenAwareHostPolicy) {
	return func(t *tokenAwareHostPolicy) {
		t.nonLocalReplicasFallback = true
	}
}

// TokenAwareHostPolicy is a token aware host selection policy, where hosts are
// selected based on the partition key, so queries are sent to the host which
// owns the partition. Fallback is used when routing information is not available.
func TokenAwareHostPolicy(fallback HostSelectionPolicy, opts ...func(*tokenAwareHostPolicy)) HostSelectionPolicy {
	p := &tokenAwareHostPolicy{fallback: fallback}
	for _, opt := range opts {
		opt(p)
	}
	return p
}

// clusterMeta holds metadata about cluster topology.
// It is used inside atomic.Value and shallow copies are used when replacing it,
// so fields should not be modified in-place. Instead, to modify a field a copy of the field should be made
// and the pointer in clusterMeta updated to point to the new value.
type clusterMeta struct {
	// replicas is map[keyspace]map[token]hosts
	replicas  map[string]tokenRingReplicas
	tokenRing *tokenRing
}

type tokenAwareHostPolicy struct {
	fallback            HostSelectionPolicy
	getKeyspaceMetadata func(keyspace string) (*KeyspaceMetadata, error)
	getKeyspaceName     func() string

	shuffleReplicas          bool
	nonLocalReplicasFallback bool

	// mu protects writes to hosts, partitioner, metadata.
	// reads can be unlocked as long as they are not used for updating state later.
	mu          sync.Mutex
	hosts       cowHostList
	partitioner string
	metadata    atomic.Value // *clusterMeta
}

func (t *tokenAwareHostPolicy) Init(s *Session) {
	t.getKeyspaceMetadata = s.KeyspaceMetadata
	t.getKeyspaceName = func() string { return s.cfg.Keyspace }
}

func (t *tokenAwareHostPolicy) IsLocal(host *HostInfo) bool {
	return t.fallback.IsLocal(host)
}

func (t *tokenAwareHostPolicy) KeyspaceChanged(update KeyspaceUpdateEvent) {
	t.mu.Lock()
	defer t.mu.Unlock()
	meta := t.getMetadataForUpdate()
	t.updateReplicas(meta, update.Keyspace)
	t.metadata.Store(meta)
}

// updateReplicas updates replicas in clusterMeta.
// It must be called with t.mu mutex locked.
// meta must not be nil and it's replicas field will be updated.
func (t *tokenAwareHostPolicy) updateReplicas(meta *clusterMeta, keyspace string) {
	newReplicas := make(map[string]tokenRingReplicas, len(meta.replicas))

	ks, err := t.getKeyspaceMetadata(keyspace)
	if err == nil {
		strat := getStrategy(ks)
		if strat != nil {
			if meta != nil && meta.tokenRing != nil {
				newReplicas[keyspace] = strat.replicaMap(meta.tokenRing)
			}
		}
	}

	for ks, replicas := range meta.replicas {
		if ks != keyspace {
			newReplicas[ks] = replicas
		}
	}

	meta.replicas = newReplicas
}

func (t *tokenAwareHostPolicy) SetPartitioner(partitioner string) {
	t.mu.Lock()
	defer t.mu.Unlock()

	if t.partitioner != partitioner {
		t.fallback.SetPartitioner(partitioner)
		t.partitioner = partitioner
		meta := t.getMetadataForUpdate()
		meta.resetTokenRing(t.partitioner, t.hosts.get())
		t.updateReplicas(meta, t.getKeyspaceName())
		t.metadata.Store(meta)
	}
}

func (t *tokenAwareHostPolicy) AddHost(host *HostInfo) {
	t.mu.Lock()
	if t.hosts.add(host) {
		meta := t.getMetadataForUpdate()
		meta.resetTokenRing(t.partitioner, t.hosts.get())
		t.updateReplicas(meta, t.getKeyspaceName())
		t.metadata.Store(meta)
	}
	t.mu.Unlock()

	t.fallback.AddHost(host)
}

func (t *tokenAwareHostPolicy) AddHosts(hosts []*HostInfo) {
	t.mu.Lock()

	for _, host := range hosts {
		t.hosts.add(host)
	}

	meta := t.getMetadataForUpdate()
	meta.resetTokenRing(t.partitioner, t.hosts.get())
	t.updateReplicas(meta, t.getKeyspaceName())
	t.metadata.Store(meta)

	t.mu.Unlock()

	for _, host := range hosts {
		t.fallback.AddHost(host)
	}
}

func (t *tokenAwareHostPolicy) RemoveHost(host *HostInfo) {
	t.mu.Lock()
	if t.hosts.remove(host.ConnectAddress()) {
		meta := t.getMetadataForUpdate()
		meta.resetTokenRing(t.partitioner, t.hosts.get())
		t.updateReplicas(meta, t.getKeyspaceName())
		t.metadata.Store(meta)
	}
	t.mu.Unlock()

	t.fallback.RemoveHost(host)
}

func (t *tokenAwareHostPolicy) HostUp(host *HostInfo) {
	t.fallback.HostUp(host)
}

func (t *tokenAwareHostPolicy) HostDown(host *HostInfo) {
	t.fallback.HostDown(host)
}

// getMetadataReadOnly returns current cluster metadata.
// Metadata uses copy on write, so the returned value should be only used for reading.
// To obtain a copy that could be updated, use getMetadataForUpdate instead.
func (t *tokenAwareHostPolicy) getMetadataReadOnly() *clusterMeta {
	meta, _ := t.metadata.Load().(*clusterMeta)
	return meta
}

// getMetadataForUpdate returns clusterMeta suitable for updating.
// It is a SHALLOW copy of current metadata in case it was already set or new empty clusterMeta otherwise.
// This function should be called with t.mu mutex locked and the mutex should not be released before
// storing the new metadata.
func (t *tokenAwareHostPolicy) getMetadataForUpdate() *clusterMeta {
	metaReadOnly := t.getMetadataReadOnly()
	meta := new(clusterMeta)
	if metaReadOnly != nil {
		*meta = *metaReadOnly
	}
	return meta
}

// resetTokenRing creates a new tokenRing.
// It must be called with t.mu locked.
func (m *clusterMeta) resetTokenRing(partitioner string, hosts []*HostInfo) {
	if partitioner == "" {
		// partitioner not yet set
		return
	}

	// create a new token ring
	tokenRing, err := newTokenRing(partitioner, hosts)
	if err != nil {
		Logger.Printf("Unable to update the token ring due to error: %s", err)
		return
	}

	// replace the token ring
	m.tokenRing = tokenRing
}

func (t *tokenAwareHostPolicy) Pick(qry ExecutableQuery) NextHost {
	if qry == nil {
		return t.fallback.Pick(qry)
	}

	routingKey, err := qry.GetRoutingKey()
	if err != nil {
		return t.fallback.Pick(qry)
	} else if routingKey == nil {
		return t.fallback.Pick(qry)
	}

	meta := t.getMetadataReadOnly()
	if meta == nil || meta.tokenRing == nil {
		return t.fallback.Pick(qry)
	}

	token := meta.tokenRing.partitioner.Hash(routingKey)
	ht := meta.replicas[qry.Keyspace()].replicasFor(token)

	var replicas []*HostInfo
	if ht == nil {
		host, _ := meta.tokenRing.GetHostForToken(token)
		replicas = []*HostInfo{host}
	} else {
		replicas = ht.hosts
		if t.shuffleReplicas {
			replicas = shuffleHosts(replicas)
		}
	}

	var (
		fallbackIter NextHost
		i, j         int
		remote       []*HostInfo
	)

	used := make(map[*HostInfo]bool, len(replicas))
	return func() SelectedHost {
		for i < len(replicas) {
			h := replicas[i]
			i++

			if !t.fallback.IsLocal(h) {
				remote = append(remote, h)
				continue
			}

			if h.IsUp() {
				used[h] = true
				return selectedHost{info: h, token: token}
			}
		}

		if t.nonLocalReplicasFallback {
			for j < len(remote) {
				h := remote[j]
				j++

				if h.IsUp() {
					used[h] = true
					return selectedHost{info: h, token: token}
				}
			}
		}

		if fallbackIter == nil {
			// fallback
			fallbackIter = t.fallback.Pick(qry)
		}

		// filter the token aware selected hosts from the fallback hosts
		for fallbackHost := fallbackIter(); fallbackHost != nil; fallbackHost = fallbackIter() {
			if !used[fallbackHost.Info()] {
				used[fallbackHost.Info()] = true
				return fallbackHost
			}
		}

		return nil
	}
}

// HostPoolHostPolicy is a host policy which uses the bitly/go-hostpool library
// to distribute queries between hosts and prevent sending queries to
// unresponsive hosts. When creating the host pool that is passed to the policy
// use an empty slice of hosts as the hostpool will be populated later by gocql.
// See below for examples of usage:
//
//     // Create host selection policy using a simple host pool
//     cluster.PoolConfig.HostSelectionPolicy = HostPoolHostPolicy(hostpool.New(nil))
//
//     // Create host selection policy using an epsilon greedy pool
//     cluster.PoolConfig.HostSelectionPolicy = HostPoolHostPolicy(
//         hostpool.NewEpsilonGreedy(nil, 0, &hostpool.LinearEpsilonValueCalculator{}),
//     )
//
func HostPoolHostPolicy(hp hostpool.HostPool) HostSelectionPolicy {
	return &hostPoolHostPolicy{hostMap: map[string]*HostInfo{}, hp: hp}
}

type hostPoolHostPolicy struct {
	hp      hostpool.HostPool
	mu      sync.RWMutex
	hostMap map[string]*HostInfo
}

func (r *hostPoolHostPolicy) Init(*Session)                       {}
func (r *hostPoolHostPolicy) KeyspaceChanged(KeyspaceUpdateEvent) {}
func (r *hostPoolHostPolicy) SetPartitioner(string)               {}
func (r *hostPoolHostPolicy) IsLocal(*HostInfo) bool              { return true }

func (r *hostPoolHostPolicy) SetHosts(hosts []*HostInfo) {
	peers := make([]string, len(hosts))
	hostMap := make(map[string]*HostInfo, len(hosts))

	for i, host := range hosts {
		ip := host.ConnectAddress().String()
		peers[i] = ip
		hostMap[ip] = host
	}

	r.mu.Lock()
	r.hp.SetHosts(peers)
	r.hostMap = hostMap
	r.mu.Unlock()
}

func (r *hostPoolHostPolicy) AddHost(host *HostInfo) {
	ip := host.ConnectAddress().String()

	r.mu.Lock()
	defer r.mu.Unlock()

	// If the host addr is present and isn't nil return
	if h, ok := r.hostMap[ip]; ok && h != nil {
		return
	}
	// otherwise, add the host to the map
	r.hostMap[ip] = host
	// and construct a new peer list to give to the HostPool
	hosts := make([]string, 0, len(r.hostMap))
	for addr := range r.hostMap {
		hosts = append(hosts, addr)
	}

	r.hp.SetHosts(hosts)
}

func (r *hostPoolHostPolicy) RemoveHost(host *HostInfo) {
	ip := host.ConnectAddress().String()

	r.mu.Lock()
	defer r.mu.Unlock()

	if _, ok := r.hostMap[ip]; !ok {
		return
	}

	delete(r.hostMap, ip)
	hosts := make([]string, 0, len(r.hostMap))
	for _, host := range r.hostMap {
		hosts = append(hosts, host.ConnectAddress().String())
	}

	r.hp.SetHosts(hosts)
}

func (r *hostPoolHostPolicy) HostUp(host *HostInfo) {
	r.AddHost(host)
}

func (r *hostPoolHostPolicy) HostDown(host *HostInfo) {
	r.RemoveHost(host)
}

func (r *hostPoolHostPolicy) Pick(qry ExecutableQuery) NextHost {
	return func() SelectedHost {
		r.mu.RLock()
		defer r.mu.RUnlock()

		if len(r.hostMap) == 0 {
			return nil
		}

		hostR := r.hp.Get()
		host, ok := r.hostMap[hostR.Host()]
		if !ok {
			return nil
		}

		return selectedHostPoolHost{
			policy: r,
			info:   host,
			hostR:  hostR,
		}
	}
}

// selectedHostPoolHost is a host returned by the hostPoolHostPolicy and
// implements the SelectedHost interface
type selectedHostPoolHost struct {
	policy *hostPoolHostPolicy
	info   *HostInfo
	hostR  hostpool.HostPoolResponse
}

func (host selectedHostPoolHost) Info() *HostInfo {
	return host.info
}

func (host selectedHostPoolHost) Token() token {
	return nil
}

func (host selectedHostPoolHost) Mark(err error) {
	ip := host.info.ConnectAddress().String()

	host.policy.mu.RLock()
	defer host.policy.mu.RUnlock()

	if _, ok := host.policy.hostMap[ip]; !ok {
		// host was removed between pick and mark
		return
	}

	host.hostR.Mark(err)
}

type dcAwareRR struct {
	local           string
	localHosts      cowHostList
	remoteHosts     cowHostList
	lastUsedHostIdx uint64
}

// DCAwareRoundRobinPolicy is a host selection policies which will prioritize and
// return hosts which are in the local datacentre before returning hosts in all
// other datercentres
func DCAwareRoundRobinPolicy(localDC string) HostSelectionPolicy {
	return &dcAwareRR{local: localDC}
}

func (d *dcAwareRR) Init(*Session)                       {}
func (d *dcAwareRR) KeyspaceChanged(KeyspaceUpdateEvent) {}
func (d *dcAwareRR) SetPartitioner(p string)             {}

func (d *dcAwareRR) IsLocal(host *HostInfo) bool {
	return host.DataCenter() == d.local
}

func (d *dcAwareRR) AddHost(host *HostInfo) {
	if d.IsLocal(host) {
		d.localHosts.add(host)
	} else {
		d.remoteHosts.add(host)
	}
}

func (d *dcAwareRR) RemoveHost(host *HostInfo) {
	if d.IsLocal(host) {
		d.localHosts.remove(host.ConnectAddress())
	} else {
		d.remoteHosts.remove(host.ConnectAddress())
	}
}

func (d *dcAwareRR) HostUp(host *HostInfo)   { d.AddHost(host) }
func (d *dcAwareRR) HostDown(host *HostInfo) { d.RemoveHost(host) }

// This function is supposed to be called in a fashion
// roundRobbin(offset, hostsPriority1, hostsPriority2, hostsPriority3 ... )
//
// E.g. for DC-naive strategy:
// roundRobbin(offset, allHosts)
//
// For tiered and DC-aware strategy:
// roundRobbin(offset, localHosts, remoteHosts)
func roundRobbin(shift int, hosts ...[]*HostInfo) NextHost {
	currentLayer := 0
	currentlyObserved := 0

	return func() SelectedHost {

<<<<<<< HEAD
			if h.IsUp() {
				return selectedHost{info: h}
			}
		}
		return nil
	}
}
=======
		// iterate over layers
		for {
			if currentLayer == len(hosts) {
				return nil
			}

			currentLayerSize := len(hosts[currentLayer])
>>>>>>> 6d895e38

			// iterate over hosts within a layer
			for {
				currentlyObserved++
				if currentlyObserved > currentLayerSize {
					currentLayer++
					currentlyObserved = 0
					break
				}

				h := hosts[currentLayer][(shift+currentlyObserved)%currentLayerSize]

				if h.IsUp() {
					return (*selectedHost)(h)
				}

			}
		}
	}
}

func (d *dcAwareRR) Pick(q ExecutableQuery) NextHost {
	nextStartOffset := atomic.AddUint64(&d.lastUsedHostIdx, 1)
	return roundRobbin(int(nextStartOffset), d.localHosts.get(), d.remoteHosts.get())
}

// ConvictionPolicy interface is used by gocql to determine if a host should be
// marked as DOWN based on the error and host info
type ConvictionPolicy interface {
	// Implementations should return `true` if the host should be convicted, `false` otherwise.
	AddFailure(error error, host *HostInfo) bool
	//Implementations should clear out any convictions or state regarding the host.
	Reset(host *HostInfo)
}

// SimpleConvictionPolicy implements a ConvictionPolicy which convicts all hosts
// regardless of error
type SimpleConvictionPolicy struct {
}

func (e *SimpleConvictionPolicy) AddFailure(error error, host *HostInfo) bool {
	return true
}

func (e *SimpleConvictionPolicy) Reset(host *HostInfo) {}

// ReconnectionPolicy interface is used by gocql to determine if reconnection
// can be attempted after connection error. The interface allows gocql users
// to implement their own logic to determine how to attempt reconnection.
//
type ReconnectionPolicy interface {
	GetInterval(currentRetry int) time.Duration
	GetMaxRetries() int
}

// ConstantReconnectionPolicy has simple logic for returning a fixed reconnection interval.
//
// Examples of usage:
//
//     cluster.ReconnectionPolicy = &gocql.ConstantReconnectionPolicy{MaxRetries: 10, Interval: 8 * time.Second}
//
type ConstantReconnectionPolicy struct {
	MaxRetries int
	Interval   time.Duration
}

func (c *ConstantReconnectionPolicy) GetInterval(currentRetry int) time.Duration {
	return c.Interval
}

func (c *ConstantReconnectionPolicy) GetMaxRetries() int {
	return c.MaxRetries
}

// ExponentialReconnectionPolicy returns a growing reconnection interval.
type ExponentialReconnectionPolicy struct {
	MaxRetries      int
	InitialInterval time.Duration
	MaxInterval     time.Duration
}

func (e *ExponentialReconnectionPolicy) GetInterval(currentRetry int) time.Duration {
	max := e.MaxInterval
	if max < e.InitialInterval {
		max = math.MaxInt16 * time.Second
	}
	return getExponentialTime(e.InitialInterval, max, currentRetry)
}

func (e *ExponentialReconnectionPolicy) GetMaxRetries() int {
	return e.MaxRetries
}

type SpeculativeExecutionPolicy interface {
	Attempts() int
	Delay() time.Duration
}

type NonSpeculativeExecution struct{}

func (sp NonSpeculativeExecution) Attempts() int        { return 0 } // No additional attempts
func (sp NonSpeculativeExecution) Delay() time.Duration { return 1 } // The delay. Must be positive to be used in a ticker.

type SimpleSpeculativeExecution struct {
	NumAttempts  int
	TimeoutDelay time.Duration
}

func (sp *SimpleSpeculativeExecution) Attempts() int        { return sp.NumAttempts }
func (sp *SimpleSpeculativeExecution) Delay() time.Duration { return sp.TimeoutDelay }<|MERGE_RESOLUTION|>--- conflicted
+++ resolved
@@ -858,16 +858,6 @@
 	currentlyObserved := 0
 
 	return func() SelectedHost {
-
-<<<<<<< HEAD
-			if h.IsUp() {
-				return selectedHost{info: h}
-			}
-		}
-		return nil
-	}
-}
-=======
 		// iterate over layers
 		for {
 			if currentLayer == len(hosts) {
@@ -875,7 +865,6 @@
 			}
 
 			currentLayerSize := len(hosts[currentLayer])
->>>>>>> 6d895e38
 
 			// iterate over hosts within a layer
 			for {
@@ -889,7 +878,7 @@
 				h := hosts[currentLayer][(shift+currentlyObserved)%currentLayerSize]
 
 				if h.IsUp() {
-					return (*selectedHost)(h)
+					return selectedHost{info: h}
 				}
 
 			}
