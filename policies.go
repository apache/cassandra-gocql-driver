--- conflicted
+++ resolved
@@ -212,7 +212,6 @@
 	return time.Duration(napDuration)
 }
 
-<<<<<<< HEAD
 func (e *ExponentialBackoffRetryPolicy) GetRetryType(err error) RetryType {
 	return RetryNextHost
 }
@@ -274,10 +273,10 @@
 	default:
 		return RetryNextHost
 	}
-=======
+}
+
 func (e *ExponentialBackoffRetryPolicy) napTime(attempts int) time.Duration {
 	return getExponentialTime(e.Min, e.Max, attempts)
->>>>>>> 12e3a8c0
 }
 
 type HostStateNotifier interface {
