--- conflicted
+++ resolved
@@ -764,18 +764,6 @@
 	// first should be hosts with matching token from the local DC
 	expectHosts(t, "matching token from local DC", iter, "4", "7")
 	// rest should be hosts with matching token from remote DCs
-<<<<<<< HEAD
-	iterCheck(t, iter, "3")
-	iterCheck(t, iter, "5")
-	iterCheck(t, iter, "6")
-	iterCheck(t, iter, "8")
-}
-
-func TestHostPolicy_TokenAware_Issue1274(t *testing.T) {
-	policy := TokenAwareHostPolicy(DCAwareRoundRobinPolicy("local"))
-	policyInternal := policy.(*tokenAwareHostPolicy)
-	policyInternal.getKeyspaceName = func() string { return "myKeyspace" }
-=======
 	expectHosts(t, "matching token from remote DCs", iter, "3", "5", "6", "8")
 	// followed by other hosts
 	expectHosts(t, "rest", iter, "0", "1", "2", "9", "10", "11")
@@ -820,22 +808,16 @@
 
 	policyInternal := policy.(*tokenAwareHostPolicy)
 	policyInternal.getKeyspaceName = func() string { return keyspace }
->>>>>>> b25227ef
 	policyInternal.getKeyspaceMetadata = func(ks string) (*KeyspaceMetadata, error) {
 		return nil, errors.New("not initialized")
 	}
 
-<<<<<<< HEAD
-	query := &Query{routingInfo: &queryRoutingInfo{}}
-	query.getKeyspace = func() string { return "myKeyspace" }
-=======
 	policyWithFallbackInternal := policyWithFallback.(*tokenAwareHostPolicy)
 	policyWithFallbackInternal.getKeyspaceName = policyInternal.getKeyspaceName
 	policyWithFallbackInternal.getKeyspaceMetadata = policyInternal.getKeyspaceMetadata
 
-	query := &Query{}
+	query := &Query{routingInfo: &queryRoutingInfo{}}
 	query.getKeyspace = func() string { return keyspace }
->>>>>>> b25227ef
 
 	iter := policy.Pick(nil)
 	if iter == nil {
@@ -848,61 +830,6 @@
 
 	// set the hosts
 	hosts := [...]*HostInfo{
-<<<<<<< HEAD
-		{hostId: "0", connectAddress: net.IPv4(10, 0, 0, 1), tokens: []string{"05"}, dataCenter: "remote1"},
-		{hostId: "1", connectAddress: net.IPv4(10, 0, 0, 2), tokens: []string{"10"}, dataCenter: "local"},
-		{hostId: "2", connectAddress: net.IPv4(10, 0, 0, 3), tokens: []string{"15"}, dataCenter: "remote2"},
-		{hostId: "3", connectAddress: net.IPv4(10, 0, 0, 4), tokens: []string{"20"}, dataCenter: "remote1"},
-		{hostId: "4", connectAddress: net.IPv4(10, 0, 0, 5), tokens: []string{"25"}, dataCenter: "local"},
-		{hostId: "5", connectAddress: net.IPv4(10, 0, 0, 6), tokens: []string{"30"}, dataCenter: "remote2"},
-		{hostId: "6", connectAddress: net.IPv4(10, 0, 0, 7), tokens: []string{"35"}, dataCenter: "remote1"},
-		{hostId: "7", connectAddress: net.IPv4(10, 0, 0, 8), tokens: []string{"40"}, dataCenter: "local"},
-		{hostId: "8", connectAddress: net.IPv4(10, 0, 0, 9), tokens: []string{"45"}, dataCenter: "remote2"},
-		{hostId: "9", connectAddress: net.IPv4(10, 0, 0, 10), tokens: []string{"50"}, dataCenter: "remote1"},
-		{hostId: "10", connectAddress: net.IPv4(10, 0, 0, 11), tokens: []string{"55"}, dataCenter: "local"},
-		{hostId: "11", connectAddress: net.IPv4(10, 0, 0, 12), tokens: []string{"60"}, dataCenter: "remote2"},
-	}
-
-	policy.SetPartitioner("OrderedPartitioner")
-
-	policyInternal.getKeyspaceMetadata = func(keyspaceName string) (*KeyspaceMetadata, error) {
-		if keyspaceName != "myKeyspace" {
-			return nil, fmt.Errorf("unknown keyspace: %s", keyspaceName)
-		}
-		return &KeyspaceMetadata{
-			Name:          "myKeyspace",
-			StrategyClass: "NetworkTopologyStrategy",
-			StrategyOptions: map[string]interface{}{
-				"class":   "NetworkTopologyStrategy",
-				"local":   1,
-				"remote1": 1,
-				"remote2": 1,
-			},
-		}, nil
-	}
-	policy.KeyspaceChanged(KeyspaceUpdateEvent{Keyspace: "myKeyspace"})
-
-	cancel := make(chan struct{})
-
-	// now the token ring is configured
-	for _, host := range hosts {
-		host := host
-		go func() {
-			for {
-				select {
-				case <-cancel:
-					return
-				default:
-					policy.AddHost(host)
-					policy.RemoveHost(host)
-				}
-			}
-		}()
-	}
-
-	time.Sleep(100 * time.Millisecond)
-	close(cancel)
-=======
 		{hostId: "0", connectAddress: net.IPv4(10, 0, 0, 1), tokens: []string{"05"}, dataCenter: "remote", rack: "a"},
 		{hostId: "1", connectAddress: net.IPv4(10, 0, 0, 2), tokens: []string{"10"}, dataCenter: "remote", rack: "b"},
 		{hostId: "2", connectAddress: net.IPv4(10, 0, 0, 3), tokens: []string{"15"}, dataCenter: "local", rack: "a"},
@@ -1004,5 +931,81 @@
 	// then the 6 hosts from the other DC
 	expectHosts(t, "non-local DC", iter, "0", "1", "4", "5", "8", "9")
 	expectNoMoreHosts(t, iter)
->>>>>>> b25227ef
+}
+
+func TestHostPolicy_TokenAware_Issue1274(t *testing.T) {
+	policy := TokenAwareHostPolicy(DCAwareRoundRobinPolicy("local"))
+	policyInternal := policy.(*tokenAwareHostPolicy)
+	policyInternal.getKeyspaceName = func() string { return "myKeyspace" }
+	policyInternal.getKeyspaceMetadata = func(ks string) (*KeyspaceMetadata, error) {
+		return nil, errors.New("not initialized")
+	}
+
+	query := &Query{routingInfo: &queryRoutingInfo{}}
+	query.getKeyspace = func() string { return "myKeyspace" }
+
+	iter := policy.Pick(nil)
+	if iter == nil {
+		t.Fatal("host iterator was nil")
+	}
+	actual := iter()
+	if actual != nil {
+		t.Fatalf("expected nil from iterator, but was %v", actual)
+	}
+
+	// set the hosts
+	hosts := [...]*HostInfo{
+		{hostId: "0", connectAddress: net.IPv4(10, 0, 0, 1), tokens: []string{"05"}, dataCenter: "remote1"},
+		{hostId: "1", connectAddress: net.IPv4(10, 0, 0, 2), tokens: []string{"10"}, dataCenter: "local"},
+		{hostId: "2", connectAddress: net.IPv4(10, 0, 0, 3), tokens: []string{"15"}, dataCenter: "remote2"},
+		{hostId: "3", connectAddress: net.IPv4(10, 0, 0, 4), tokens: []string{"20"}, dataCenter: "remote1"},
+		{hostId: "4", connectAddress: net.IPv4(10, 0, 0, 5), tokens: []string{"25"}, dataCenter: "local"},
+		{hostId: "5", connectAddress: net.IPv4(10, 0, 0, 6), tokens: []string{"30"}, dataCenter: "remote2"},
+		{hostId: "6", connectAddress: net.IPv4(10, 0, 0, 7), tokens: []string{"35"}, dataCenter: "remote1"},
+		{hostId: "7", connectAddress: net.IPv4(10, 0, 0, 8), tokens: []string{"40"}, dataCenter: "local"},
+		{hostId: "8", connectAddress: net.IPv4(10, 0, 0, 9), tokens: []string{"45"}, dataCenter: "remote2"},
+		{hostId: "9", connectAddress: net.IPv4(10, 0, 0, 10), tokens: []string{"50"}, dataCenter: "remote1"},
+		{hostId: "10", connectAddress: net.IPv4(10, 0, 0, 11), tokens: []string{"55"}, dataCenter: "local"},
+		{hostId: "11", connectAddress: net.IPv4(10, 0, 0, 12), tokens: []string{"60"}, dataCenter: "remote2"},
+	}
+
+	policy.SetPartitioner("OrderedPartitioner")
+
+	policyInternal.getKeyspaceMetadata = func(keyspaceName string) (*KeyspaceMetadata, error) {
+		if keyspaceName != "myKeyspace" {
+			return nil, fmt.Errorf("unknown keyspace: %s", keyspaceName)
+		}
+		return &KeyspaceMetadata{
+			Name:          "myKeyspace",
+			StrategyClass: "NetworkTopologyStrategy",
+			StrategyOptions: map[string]interface{}{
+				"class":   "NetworkTopologyStrategy",
+				"local":   1,
+				"remote1": 1,
+				"remote2": 1,
+			},
+		}, nil
+	}
+	policy.KeyspaceChanged(KeyspaceUpdateEvent{Keyspace: "myKeyspace"})
+
+	cancel := make(chan struct{})
+
+	// now the token ring is configured
+	for _, host := range hosts {
+		host := host
+		go func() {
+			for {
+				select {
+				case <-cancel:
+					return
+				default:
+					policy.AddHost(host)
+					policy.RemoveHost(host)
+				}
+			}
+		}()
+	}
+
+	time.Sleep(100 * time.Millisecond)
+	close(cancel)
 }