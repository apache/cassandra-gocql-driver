--- conflicted
+++ resolved
@@ -87,11 +87,7 @@
 
 var queryPool = &sync.Pool{
 	New: func() interface{} {
-<<<<<<< HEAD
-		return &Query{routingInfo: &queryRoutingInfo{}}
-=======
-		return &Query{refCount: 1}
->>>>>>> d4a7befd
+		return &Query{routingInfo: &queryRoutingInfo{}, refCount: 1}
 	},
 }
 
@@ -1423,10 +1419,7 @@
 
 // reset zeroes out all fields of a query so that it can be safely pooled.
 func (q *Query) reset() {
-<<<<<<< HEAD
-	*q = Query{routingInfo: &queryRoutingInfo{}}
-=======
-	*q = Query{refCount: 1}
+	*q = Query{routingInfo: &queryRoutingInfo{}, refCount: 1}
 }
 
 func (q *Query) incRefCount() {
@@ -1447,7 +1440,6 @@
 
 func (q *Query) releaseAfterExecution() {
 	q.decRefCount()
->>>>>>> d4a7befd
 }
 
 // Iter represents an iterator that can be used to iterate over all rows that
