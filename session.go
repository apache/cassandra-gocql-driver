--- conflicted
+++ resolved
@@ -39,11 +39,8 @@
 	trace               Tracer
 	queryObserver       QueryObserver
 	batchObserver       BatchObserver
-<<<<<<< HEAD
 	connectObserver     ConnectObserver
-=======
 	frameObserver       FrameHeaderObserver
->>>>>>> cb53b83c
 	hostSource          *ringDescriber
 	stmtsLRU            *preparedLRU
 
@@ -144,11 +141,8 @@
 
 	s.queryObserver = cfg.QueryObserver
 	s.batchObserver = cfg.BatchObserver
-<<<<<<< HEAD
 	s.connectObserver = cfg.ConnectObserver
-=======
 	s.frameObserver = cfg.FrameHeaderObserver
->>>>>>> cb53b83c
 
 	//Check the TLS Config before trying to connect to anything external
 	connCfg, err := connConfig(&s.cfg)
@@ -650,22 +644,18 @@
 }
 
 func (s *Session) connect(host *HostInfo, errorHandler ConnErrorHandler) (*Conn, error) {
-<<<<<<< HEAD
 	if s.connectObserver != nil {
 		obs := ObservedConnect{
 			Host:  host,
 			Start: time.Now(),
 		}
-		conn, err := s.dial(host.ConnectAddress(), host.Port(), s.connCfg, errorHandler)
+		conn, err := s.dial(host, s.connCfg, errorHandler)
 		obs.End = time.Now()
 		obs.Err = err
 		s.connectObserver.ObserveConnect(obs)
 		return conn, err
 	}
-	return s.dial(host.ConnectAddress(), host.Port(), s.connCfg, errorHandler)
-=======
 	return s.dial(host, s.connCfg, errorHandler)
->>>>>>> cb53b83c
 }
 
 // Query represents a CQL statement that can be executed.
